extends ../layout
block content
    script(src="/bower_components/cal-heatmap/cal-heatmap.min.js")
    script.
        var challengeName = 'Profile View';
    if (user && user.username === username)
        .panel.panel-info
            .panel-heading.text-center Update Your Portfolio
            .panel-body
                .row
                    .col-xs-12
                        if (!user.isGithubCool)
                            a.btn.btn-lg.btn-block.btn-github.btn-link-social(href='/link/github')
                                i.fa.fa-github
                                | Link my GitHub to unlock this profile
                        else
                            a.btn.btn-lg.btn-block.btn-github.btn-link-social(href='/link/github')
                                i.fa.fa-github
                                | Update my profile from GitHub
                            if (!user.twitter)
                                a.btn.btn-lg.btn-block.btn-twitter.btn-link-social(href='/link/twitter')
                                    i.fa.fa-twitter
                                    | Add my Twitter to my profile
                            if (!user.facebook)
                                a.btn.btn-lg.btn-block.btn-facebook.btn-link-social(href='/link/facebook')
                                    i.fa.fa-facebook
                                    | Add my Facebook to my profile
                            if (!user.linkedin)
                                a.btn.btn-lg.btn-block.btn-linkedin.btn-link-social(href='/link/linkedin')
                                    i.fa.fa-linkedin
                                    | Add my LinkedIn to my profile
                            if (!user.google)
                                a.btn.btn-lg.btn-block.btn-google-plus.btn-link-social(href='/link/google')
                                    i.fa.fa-google-plus
                                    | Add my Google+ to my profile

    .panel.panel-info
        .panel-heading.text-center
            h1 #{username}'s portfolio
        .panel-body
            .row
<<<<<<< HEAD
                .col-xs-12
                    img.img-center.img-responsive.public-profile-img.img-center(src=picture)
=======
                .col-xs-12.col-sm-10.col-sm-offset-1.col-md-8.col-md-offset-2.text-center
                    if picture
                        img.img-center.img-responsive.public-profile-img(src=picture)
                    else
                        img.img-center.img-responsive.public-profile-img(src='https://s3.amazonaws.com/freecodecamp/camper-image-placeholder.png')
>>>>>>> e404e741
                    h1.text-center.negative-5.profile-social-icons
                        if (twitter)
                            a.fa.fa-twitter-square.text-primary(title="@#{username}'s Twitter Profile", href='https://twitter.com/' + twitter, target='_blank')
                        if (github)
                            a.fa.fa-github-square.text-primary(title="@#{username}'s GitHub Profile", href=github, target='_blank')
                        if (linkedin)
                            a.fa.fa-linkedin-square.text-primary(title="@#{username}'s LinkedIn Profile", href=linkedin, target='_blank')
                        if (facebook)
                            a.fa.fa-facebook-square.text-primary(title="@#{username}'s Facebook Profile", href='https://facebook.com/' + facebook, target='_blank')
                        if (google)
<<<<<<< HEAD
                            a.fa.fa-google-square.text-primary(title="@#{username}'s Google Profile", href='https://plus.google.com/' + google, target='_blank')
                    .col-xs-12
                        h2.flat-top.wrappable= name
                        h3.flat-top.bolded.wrappable= location
                        h1= "[ " + (progressTimestamps.length) + " ]"
=======
                            a.fa.fa-google-plus-square.text-primary(title="@#{username}'s Google Profile", href='https://plus.google.com/' + google, target='_blank')
                    h1.flat-top.wrappable= name
                    h1.flat-top.wrappable= location
                    h1.flat-top.text-primary= "[ " + (progressTimestamps.length) + " ]"
                    if isFrontEndCert
                        a.btn.btn-primary(href='/' + username + '/front-end-certification') View My Front End Development Certification
                    if isFullStackCert
                        .button-spacer
                        a.btn.btn-success(href='/' + username + '/full-stack-certification') View My Full Stack Development Certification
                    if (user && user.username !== username)
                        a.btn.btn-lg.btn-block.btn-twitter.btn-link-social(href='/leaderboard/add?username=#{username}')
                            i.fa.fa-plus-square
                            | Add them to my personal leaderboard
>>>>>>> e404e741

            .spacer
                .hidden-xs.hidden-sm.col-md-12
                    #cal-heatmap.d3-centered
                        script.
                            $(document).ready(function () {
                                var cal = new CalHeatMap();
                                var calendar = !{JSON.stringify(calender)};
                                cal.init({
                                    itemSelector: "#cal-heatmap",
                                    domain: "month",
                                    subDomain: "x_day",
                                    domainGutter: 10,
                                    data: calendar,
                                    cellSize: 15,
                                    align: 'center',
                                    cellRadius: 3,
                                    cellPadding: 2,
                                    tooltip: true,
                                    range: 6,
                                    start: new Date().setDate(new Date().getDate() - 150),
                                    legendColors: ["#cccccc", "#215f1e"],
                                    legend: [1, 2, 3],
                                    label: {
                                        position: "top"
                                    }
                                });
                            });
                    .row
                        .hidden-xs.col-sm-12.text-center
                            .row.text-primary
                              h4.col-sm-6.text-right Longest Streak: #{longestStreak} #{longestStreak + longestStreak === 1 ? ' day' : ' days'}
                                h4.col-sm-6.text-left Current Streak: #{currentStreak} #{currentStreak + currentStreak === 1 ? ' day' : ' days'}


                    if (user && user.username == username || !isLocked)
                        if (baseAndZip.length > 0)
                            .col-sm-12
                                table.table.table-striped
                                    thead
                                        tr
                                            th.col-xs-4 Project
                                            th.col-xs-2 Completed
                                            th.col-xs-6 Link
                                    for challenge in baseAndZip
                                        tr
                                            td.col-xs-4
                                                a(href='/challenges/' + challenge.name, target='_blank')= challenge.name
                                            td.col-xs-2= moment(challenge.completedDate, 'x').format("MMM DD, YYYY")
                                            td.col-xs-6
                                                a(href=challenge.solution, target='_blank') View my project
                        if (bonfires.length > 0)
                            .col-sm-12
                                table.table.table-striped
                                    thead
                                        tr
                                            th.col-xs-4 Bonfire
                                            th.col-xs-2 Completed
                                            th.col-xs-6 Solution
                                    for bonfire in bonfires
                                        tr
                                            td.col-xs-4= bonfire.name
                                            td.col-xs-2= moment(bonfire.completedDate, 'x').format("MMM DD, YYYY")
                                            td.col-xs-6
                                                a(href='/challenges/' + bonfire.name + '?solution=' + encodeURIComponent(bonfire.solution), target='_blank') View my solution
                        if (waypoints.length > 0)
                            .col-sm-12
                                table.table.table-striped
                                    thead
                                        tr
                                            th.col-xs-4 Waypoints
                                            th.col-xs-2 Completed
                                            th.col-xs-6 Solution
                                    for challenge in waypoints
                                        tr
                                            td.col-xs-4= challenge.name
                                            td.col-xs-2= moment(challenge.completedDate, 'x').format("MMM DD, YYYY")
                                            td.col-xs-6
                                              if (challenge.solution)
                                                  a(href='/challenges/' + challenge.name + '?solution=' + encodeURIComponent(challenge.solution), target='_blank') View my solution
                                              else
                                                  a(href='/challenges/' + challenge.name) View this challenge

    if (user && user.username === username)
        .panel.panel-info
            .panel-heading.text-center Manage Your Account
            .panel-body
                .col-xs-12
                    a.btn.btn-lg.btn-block.btn-primary.btn-link-social(href='mailto:team@freecodecamp.com')
                        span.ion-email
                        | Email us at team@freecodecamp.com
                if (!user.isLocked)
                    .col-xs-12
                        a.btn.btn-lg.btn-block.btn-info.btn-link-social(href='/toggle-lockdown-mode')
                            span.ion-locked
                            | Hide all my solutions from other people
                else
                    .col-xs-12
                        a.btn.btn-lg.btn-block.btn-info.btn-link-social(href='/toggle-lockdown-mode')
                            span.ion-unlocked
                            | Let other people see all my solutions
                .col-xs-12
                    a.btn.btn-lg.btn-block.btn-warning.btn-link-social(href='/logout')
                        span.ion-android-exit
                        | Sign me out of Free Code Camp
                .col-xs-12
                    a.btn.btn-lg.btn-block.btn-danger.btn-link-social.confirm-deletion
                        span.ion-trash-b
                        | Delete my Free Code Camp account
                    script.
                        $('.confirm-deletion').on("click", function () {
                            $('#modal-dialog').modal('show');
                        });
                #modal-dialog.modal.animated.wobble
                    .modal-dialog
                        .modal-content
                            .modal-header
                                a.close(href='#', data-dismiss='modal', aria-hidden='true') ×
                                h3 You don't really want to delete your account, do you?
                            .modal-body
                                p This will really delete all your data, including all your progress, news stories and brownie points.
                                p We won't be able to recover any of it for you later, even if you change your mind.
                                p If there's something we could do better, send us an email instead and we'll do our best: &thinsp;
                                    a(href="mailto:team@freecodecamp.com") team@freecodecamp.com
                                    | .
                            .modal-footer
                                a.btn.btn-success.btn-block(href='#', data-dismiss='modal', aria-hidden='true')
                                    span.ion-happy
                                    | Nevermind, I don't want to delete all my progress
                                .btn-spacer
                                form(action='/account/delete', method='POST')
                                    input(type='hidden', name='_csrf', value=_csrf)
                                    button.btn.btn-danger.btn-block(type='submit')
                                        span.ion-trash-b
                                        | I am 100% sure I want to delete all my progress<|MERGE_RESOLUTION|>--- conflicted
+++ resolved
@@ -39,16 +39,11 @@
             h1 #{username}'s portfolio
         .panel-body
             .row
-<<<<<<< HEAD
-                .col-xs-12
-                    img.img-center.img-responsive.public-profile-img.img-center(src=picture)
-=======
                 .col-xs-12.col-sm-10.col-sm-offset-1.col-md-8.col-md-offset-2.text-center
                     if picture
                         img.img-center.img-responsive.public-profile-img(src=picture)
                     else
                         img.img-center.img-responsive.public-profile-img(src='https://s3.amazonaws.com/freecodecamp/camper-image-placeholder.png')
->>>>>>> e404e741
                     h1.text-center.negative-5.profile-social-icons
                         if (twitter)
                             a.fa.fa-twitter-square.text-primary(title="@#{username}'s Twitter Profile", href='https://twitter.com/' + twitter, target='_blank')
@@ -59,13 +54,6 @@
                         if (facebook)
                             a.fa.fa-facebook-square.text-primary(title="@#{username}'s Facebook Profile", href='https://facebook.com/' + facebook, target='_blank')
                         if (google)
-<<<<<<< HEAD
-                            a.fa.fa-google-square.text-primary(title="@#{username}'s Google Profile", href='https://plus.google.com/' + google, target='_blank')
-                    .col-xs-12
-                        h2.flat-top.wrappable= name
-                        h3.flat-top.bolded.wrappable= location
-                        h1= "[ " + (progressTimestamps.length) + " ]"
-=======
                             a.fa.fa-google-plus-square.text-primary(title="@#{username}'s Google Profile", href='https://plus.google.com/' + google, target='_blank')
                     h1.flat-top.wrappable= name
                     h1.flat-top.wrappable= location
@@ -79,7 +67,6 @@
                         a.btn.btn-lg.btn-block.btn-twitter.btn-link-social(href='/leaderboard/add?username=#{username}')
                             i.fa.fa-plus-square
                             | Add them to my personal leaderboard
->>>>>>> e404e741
 
             .spacer
                 .hidden-xs.hidden-sm.col-md-12
