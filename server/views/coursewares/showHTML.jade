extends ../layout-wide
block content
    script(src='/js/lib/codemirror/lib/codemirror.js')
    script(src='/js/lib/codemirror/addon/edit/closebrackets.js')
    script(src='/js/lib/codemirror/addon/edit/matchbrackets.js')
    script(src='/js/lib/codemirror/addon/lint/lint.js')
    script(src='/js/lib/codemirror/addon/lint/javascript-lint.js')
    script(src='/bower_components/jshint/dist/jshint.js')
    script(src='/js/lib/chai/chai.js')
    script(src='/js/lib/chai/chai-jquery.js')
    link(rel='stylesheet', href='/js/lib/codemirror/lib/codemirror.css')
    link(rel='stylesheet', href='/js/lib/codemirror/addon/lint/lint.css')
    link(rel='stylesheet', href='/js/lib/codemirror/theme/monokai.css')
    link(rel="stylesheet", href="http://fonts.googleapis.com/css?family=Ubuntu+Mono")
    script(src='/js/lib/codemirror/mode/javascript/javascript.js')
    script(src='/js/lib/jailed/jailed.js')
    script(src='/js/lib/codemirror/mode/xml/xml.js')
    script(src='/js/lib/codemirror/mode/css/css.js')
    script(src='/js/lib/codemirror/mode/htmlmixed/htmlmixed.js')
    script(src='/js/lib/codemirror/addon/emmet/emmet.js')
    .row.courseware-height
        .col-xs-12.col-sm-12.col-md-3.col-lg-3
            .scroll-locker(id = "scroll-locker")
                .innerMarginFix(style = "width: 99%;")
                    .well
                        .row
                            .col-xs-12
                                h3.text-center.negative-10= name
                                .bonfire-instructions
                                    for sentence in details
                                        p.wrappable.negative-10!= sentence
                                    .negative-bottom-margin-30
                    label.negative-10.btn.btn-primary.btn-block#submitButton
                        i.fa.fa-play
                            | &nbsp; Run tests (ctrl + enter)
                    if (user)
                        .button-spacer
                        .btn-group.input-group.btn-group-justified
                            label.btn.btn-success#trigger-reset-modal
                                i.fa.fa-refresh
                                    | &nbsp; Reset
                            label.btn.btn-success#trigger-help-modal
                                i.fa.fa-medkit
                                    | &nbsp; Help
                            label.btn.btn-success#trigger-issue-modal
                                i.fa.fa-bug
                                    | &nbsp; Bug
                        script.
                            var userLoggedIn = true;
                    else
                        .button-spacer
                        a.btn.signup-btn.btn-block.btn-block(href='/login') Sign in so you can save your progress
                            script.
                                var userLoggedIn = false;
                    .button-spacer
                    ul#testSuite.list-group
                    br
                    script(type="text/javascript").
                        $('#next-courseware-button').attr('disabled', 'disabled');
                        var tests = !{JSON.stringify(tests)};
                        var challengeSeed = !{JSON.stringify(challengeSeed)};
                        var challenge_Id = !{JSON.stringify(challengeId)};
                        var challenge_Name = !{JSON.stringify(name)};
                        var prodOrDev = !{JSON.stringify(environment)};
                        var dashedName = !{JSON.stringify(dashedName)};
                        var challengeType = !{JSON.stringify(challengeType)};
                        var started = Math.floor(Date.now());
        .col-xs-12.col-sm-12.col-md-5.col-lg-6
            .editorScrollDiv(style = "overflow-y: auto; overflow-x: hidden;")
                    #mainEditorPanel
                        form.code
                            .codeMirrorView
                                textarea#codeEditor(autofocus=true, style='display: none;')
                                script(src=rev('/js', 'commonFramework.js'))
                                script.
                                    editor.setOption("mode", "text/html");
        .col-md-4.col-lg-3
            .hidden-xs.hidden-sm
                img.iphone-position.iframe-scroll(src="https://s3.amazonaws.com/freecodecamp/iphone6-frame.png", style = "z-index: -2;")
            iframe.iphone.iframe-scroll#preview
            .spacer
        #complete-courseware-dialog.modal(tabindex='-1')
            .modal-dialog.animated.zoomIn.fast-animation
                .modal-content
                    .modal-header.challenge-list-header
                        = compliment
                        a.close.closing-x(href='#', data-dismiss='modal', aria-hidden='true') ×
                    .modal-body
                        .text-center
                            #checkmark-container.row
                                #challenge-checkmark.animated.zoomInDown.delay-half
                                    span.completion-icon.ion-checkmark-circled.text-primary
                            .spacer
                            if(user)
<<<<<<< HEAD
                                #submit-challenge.animated.fadeIn.btn.btn-lg.btn-primary.btn-block Submit and go to next challenge (Ctrl + enter)
=======
                                #submit-challenge.animated.fadeIn.btn.btn-lg.btn-primary.btn-block Submit and go to my next challenge
>>>>>>> 308071b3
                            else
                                a.animated.fadeIn.btn.btn-lg.btn-primary.btn-block(href='/challenges/next-challenge?id=' + challengeId) Go to my next challenge
    include ../partials/challenge-modals<|MERGE_RESOLUTION|>--- conflicted
+++ resolved
@@ -92,11 +92,7 @@
                                     span.completion-icon.ion-checkmark-circled.text-primary
                             .spacer
                             if(user)
-<<<<<<< HEAD
-                                #submit-challenge.animated.fadeIn.btn.btn-lg.btn-primary.btn-block Submit and go to next challenge (Ctrl + enter)
-=======
-                                #submit-challenge.animated.fadeIn.btn.btn-lg.btn-primary.btn-block Submit and go to my next challenge
->>>>>>> 308071b3
+                                #submit-challenge.animated.fadeIn.btn.btn-lg.btn-primary.btn-block Submit and go to my next challenge (ctrl + enter)
                             else
                                 a.animated.fadeIn.btn.btn-lg.btn-primary.btn-block(href='/challenges/next-challenge?id=' + challengeId) Go to my next challenge
     include ../partials/challenge-modals