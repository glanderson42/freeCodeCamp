--- conflicted
+++ resolved
@@ -249,7 +249,6 @@
     );
   }
 
-<<<<<<< HEAD
   function postUpdatePassword(req, res, next) {
     req.assert('password', 'Password must be at least 4 characters long')
       .len(4);
@@ -276,13 +275,16 @@
   }
 
   function postDeleteAccount(req, res, next) {
-    User.destroyById(req.user.id, function(err) {
-      if (err) { return next(err); }
+    User.destroyById(req.user.id, function (err) {
+      if (err) {
+        return next(err);
+      }
       req.logout();
-      req.flash('info', { msg: 'Your account has been deleted.' });
+      req.flash('info', {msg: 'Your account has been deleted.'});
       res.redirect('/');
     });
-=======
+  }
+
   function showCert(req, res, next) {
     const username = req.params.username.toLowerCase();
     const { user } = req;
@@ -367,7 +369,6 @@
         },
         next
       );
->>>>>>> e404e741
   }
 
   function toggleLockdownMode(req, res, next) {
