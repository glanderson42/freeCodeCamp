--- conflicted
+++ resolved
@@ -205,13 +205,10 @@
     );
   }
 
-<<<<<<< HEAD
-=======
   function chat(req, res) {
     res.redirect('//gitter.im/FreeCodeCamp/FreeCodeCamp');
   }
 
->>>>>>> 629262dd
   function bootcampCalculator(req, res) {
     res.render('resources/calculator', {
       title: 'Coding Bootcamp Cost Calculator',
