--- conflicted
+++ resolved
@@ -15,7 +15,7 @@
 Traversal in a list is slow as compared to Vectors and Arrays, but once a position has been found, insertion and deletion are quick.
 
 ## How to declare a List
-<<<<<<< HEAD
+
 Possible declarations of a list:
 ```c++
 #include <list>
@@ -29,11 +29,6 @@
   std::list<int>* list5 = new std::list<int>(list4);
 }
 ```
-=======
-If you want to declare a List of Numbers you write:
-
-```std::list<int> Numbers;``` 
->>>>>>> 5606023a
 
 ## Functions used with List
 * size() : Returns the number of elements in the list
