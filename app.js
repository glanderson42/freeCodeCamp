--- conflicted
+++ resolved
@@ -451,33 +451,6 @@
 app.get('/account/unlink/:provider', userController.getOauthUnlink);
 app.get('/sitemap.xml', resourcesController.sitemap);
 
-<<<<<<< HEAD
-
-=======
-/**
- * API examples routes.
- * accepts a post request. the challenge id req.body.challengeNumber
- * and updates user.challengesHash & user.challengesCompleted
- *
- */
-app.post('/completed-challenge', function (req, res, done) {
-    req.user.challengesHash[parseInt(req.body.challengeNumber)] =
-        Math.round(+new Date() / 1000);
-    var timestamp = req.user.challengesHash;
-    var points = 0;
-    for (var key in timestamp) {
-        if (timestamp[key] > 0 && req.body.challengeNumber < 54) {
-            points += 1;
-        }
-    }
-    req.user.points = points;
-    req.user.save(function(err) {
-      if (err) { return done(err); }
-      res.status(200).send({ msg: 'progress saved' });
-    });
-});
->>>>>>> 8a357dd4
-
 /**
  * OAuth sign-in routes.
  */
