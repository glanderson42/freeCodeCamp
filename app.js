--- conflicted
+++ resolved
@@ -1,44 +1,19 @@
 require('newrelic');
+require('dotenv').load();
 /**
  * Module dependencies.
  */
-<<<<<<< HEAD
+
 var express = require('express'),
     debug = require('debug')('freecc:server'),
     cookieParser = require('cookie-parser'),
     compress = require('compression'),
     session = require('express-session'),
-    bodyParser = require('body-parser'),
     logger = require('morgan'),
     errorHandler = require('errorhandler'),
     methodOverride = require('method-override'),
     bodyParser = require('body-parser'),
     helmet = require('helmet'),
-=======
-require('newrelic');
-require('dotenv').load();
-var express = require('express');
-var debug = require('debug')('freecc:server');
-var cookieParser = require('cookie-parser');
-var compress = require('compression');
-var session = require('express-session');
-var bodyParser = require('body-parser');
-var logger = require('morgan');
-var errorHandler = require('errorhandler');
-var methodOverride = require('method-override');
-var bodyParser = require('body-parser');
-var helmet = require('helmet');
-
-var _ = require('lodash');
-var MongoStore = require('connect-mongo')(session);
-var flash = require('express-flash');
-var path = require('path');
-var mongoose = require('mongoose');
-var passport = require('passport');
-var expressValidator = require('express-validator');
-var connectAssets = require('connect-assets');
->>>>>>> 3ac4ecdd
-
     _ = require('lodash'),
     MongoStore = require('connect-mongo')(session),
     flash = require('express-flash'),
@@ -124,17 +99,7 @@
 var trusted = [
     '"self"',
     '*.freecodecamp.com',
-<<<<<<< HEAD
-    '*.google-analytics.com',
-    '*.googleapis.com',
     '*.gstatic.com',
-    '*.doubleclick.net',
-    '*.twitter.com',
-    '*.twimg.com',
-    '*.githubusercontent.com',
-    '"unsafe-eval"',
-    '"unsafe-inline"'
-=======
     "*.google-analytics.com",
     "*.googleapis.com",
     "*.google.com",
@@ -147,7 +112,6 @@
     "'unsafe-inline'",
     "*.rafflecopter.com",
     "localhost:3001"
->>>>>>> 3ac4ecdd
 ];
 //TODO(Berks): conditionally add localhost domains to csp;
 /*var connectSrc;
@@ -163,21 +127,12 @@
 app.use(helmet.contentSecurityPolicy({
     defaultSrc: trusted,
     scriptSrc: ['*.optimizely.com'].concat(trusted),
-<<<<<<< HEAD
-    'connect-src': ['ws://localhost:3001/', 'http://localhost:3001/'],
-    styleSrc: trusted,
-    imgSrc: ['*.evernote.com', '*.amazonaws.com', 'data:'].concat(trusted),
-    fontSrc: ['"self"', '*.googleapis.com'].concat(trusted),
-=======
-    'connect-src': ["ws://*.rafflecopter.com", "wss://*.rafflecopter.com","https://*.rafflecopter.com", "ws://www.freecodecamp.com", 'ws://localhost:3001/', 'http://localhost:3001', 'http://www.freecodecamp.com'],
+    'connect-src': ['ws://*.rafflecopter.com', 'wss://*.rafflecopter.com','https://*.rafflecopter.com', 'ws://www.freecodecamp.com', 'ws://localhost:3001/', 'http://localhost:3001', 'http://www.freecodecamp.com'],
     styleSrc: trusted,
     imgSrc: ['*.evernote.com', '*.amazonaws.com', "data:", '*.licdn.com', '*.gravatar.com', '*.youtube.com'].concat(trusted),
     fontSrc: ["'self", '*.googleapis.com'].concat(trusted),
->>>>>>> 3ac4ecdd
     mediaSrc: ['*.amazonaws.com', '*.twitter.com'],
     frameSrc: ['*.gitter.im', '*.vimeo.com', '*.twitter.com', '*.rafflecopter.com'],
-//    sandbox: ['allow-forms', 'allow-scripts'],
-//    reportUri: '/report-violation',
     reportOnly: false, // set to true if you only want to report errors
     setAllHeaders: false, // set to true if you want to set all headers
     safari5: false // set to true if you want to force buggy CSP in Safari 5
@@ -254,16 +209,9 @@
 );
 
 app.get(
-<<<<<<< HEAD
-  '/challenges/:challengeNumber',
-  passportConf.isAuthenticated,
-  challengesController.returnChallenge
-);
-
-=======
     '/challenges/:challengeNumber',
-    challengesController.returnChallenge);
->>>>>>> 3ac4ecdd
+    challengesController.returnChallenge
+);
 app.all('/account', passportConf.isAuthenticated);
 app.get('/account', userController.getAccount);
 app.post('/account/profile', userController.postUpdateProfile);
