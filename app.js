require('newrelic');
require('dotenv').load();
/**
 * Module dependencies.
 */

var express = require('express'),
    debug = require('debug')('freecc:server'),
    cookieParser = require('cookie-parser'),
    compress = require('compression'),
    session = require('express-session'),
    logger = require('morgan'),
    errorHandler = require('errorhandler'),
    methodOverride = require('method-override'),
    bodyParser = require('body-parser'),
    helmet = require('helmet'),
    _ = require('lodash'),
    MongoStore = require('connect-mongo')(session),
    flash = require('express-flash'),
    path = require('path'),
    mongoose = require('mongoose'),
    passport = require('passport'),
    expressValidator = require('express-validator'),
    connectAssets = require('connect-assets'),

    /**
     * Controllers (route handlers).
     */
    homeController = require('./controllers/home'),
    challengesController = require('./controllers/challenges'),
    resourcesController = require('./controllers/resources'),
    userController = require('./controllers/user'),
    contactController = require('./controllers/contact'),
    bonfireController = require('./controllers/bonfire'),
    coursewareController = require('./controllers/courseware'),

    /**
     * User model
     */
    User = require('./models/User'),

    /**
     * API keys and Passport configuration.
     */
    secrets = require('./config/secrets'),
    passportConf = require('./config/passport');

/**
 * Create Express server.
 */
var app = express();

/**
 * Connect to MongoDB.
 */
mongoose.connect(secrets.db);
mongoose.connection.on('error', function () {
    console.error(
        'MongoDB Connection Error. Please make sure that MongoDB is running.'
    );
});

/**
 * Express configuration.
 */


app.set('port', process.env.PORT || 3000);
app.set('views', path.join(__dirname, 'views'));
app.set('view engine', 'jade');
app.use(compress());
var oneYear = 31557600000;
app.use(express.static(__dirname + '/public', {maxAge: oneYear}));
app.use(connectAssets({
    paths: [
        path.join(__dirname, 'public/css'),
        path.join(__dirname, 'public/js')
    ],
    helperContext: app.locals
}));
app.use(logger('dev'));
app.use(bodyParser.json());
app.use(bodyParser.urlencoded({extended: true}));
app.use(expressValidator({
    customValidators: {
        matchRegex: function (param, regex) {
            return regex.test(param);
        }
    }
}));
app.use(methodOverride());
app.use(cookieParser());
app.use(session({
    resave: true,
    saveUninitialized: true,
    secret: secrets.sessionSecret,
    store: new MongoStore({
        url: secrets.db,
        'auto_reconnect': true
    })
}));
app.use(passport.initialize());
app.use(passport.session());
app.use(flash());
app.disable('x-powered-by');

app.use(helmet.xssFilter());
app.use(helmet.noSniff());
app.use(helmet.xframe());
app.use(function(req, res, next) {
    res.header("Access-Control-Allow-Origin", "*");
    res.header("Access-Control-Allow-Headers", "Origin, X-Requested-With, Content-Type, Accept");
    next();
});

var trusted = [
    "'self'",
    '*.freecodecamp.com',
    '*.gstatic.com',
    '*.google-analytics.com',
    '*.googleapis.com',
    '*.google.com',
    '*.gstatic.com',
    '*.doubleclick.net',
    '*.twitter.com',
    '*.twitch.tv',
    '*.twimg.com',
    "'unsafe-eval'",
    "'unsafe-inline'",
    '*.rafflecopter.com',
    '*.bootstrapcdn.com',
    '*.cloudflare.com',
    'localhost:3001',
    'ws://localhost:3001/',
    'http://localhost:3001',
    'localhost:3000',
    'ws://localhost:3000/',
    'http://localhost:3000',
    '*.ionicframework.com',
    'https://syndication.twitter.com',
    '*.youtube.com',
<<<<<<< HEAD
=======
    '*.jsdelivr.net'
>>>>>>> b32f6133
];

app.use(helmet.contentSecurityPolicy({
    defaultSrc: trusted,
    scriptSrc: ['*.optimizely.com', '*.aspnetcdn.com'].concat(trusted),
    'connect-src': [
        'ws://*.rafflecopter.com',
        'wss://*.rafflecopter.com',
        'https://*.rafflecopter.com',
        'ws://www.freecodecamp.com',
        'http://www.freecodecamp.com'
    ].concat(trusted),
    styleSrc: trusted,
    imgSrc: [
        '*.evernote.com',
        '*.amazonaws.com',
        'data:',
        '*.licdn.com',
        '*.gravatar.com',
        '*.akamaihd.net',
        'graph.facebook.com',
        '*.githubusercontent.com',
        '*.googleusercontent.com',
        '*' /* allow all input since we have user submitted images for public profile*/
    ].concat(trusted),
    fontSrc: ['*.googleapis.com'].concat(trusted),
    mediaSrc: [
        '*.amazonaws.com',
        '*.twitter.com'
    ].concat(trusted),
    frameSrc: [
        '*.gitter.im',
        '*.vimeo.com',
        '*.twitter.com',
        '*.rafflecopter.com',
        '*.ghbtns.com'
    ].concat(trusted),
    reportOnly: false, // set to true if you only want to report errors
    setAllHeaders: false, // set to true if you want to set all headers
    safari5: false // set to true if you want to force buggy CSP in Safari 5
}));

app.use(function (req, res, next) {
    // Make user object available in templates.
    res.locals.user = req.user;
    next();
});

app.use(function (req, res, next) {
    // Remember original destination before login.
    var path = req.path.split('/')[1];
    if (/auth|login|logout|signup|fonts|favicon/i.test(path)) {
        return next();
    }
    req.session.returnTo = req.path;
    next();
});

app.use(
    express.static(path.join(__dirname, 'public'), {maxAge: 31557600000})
);

/**
 * Main routes.
 */

app.get('/', homeController.index);
app.get('/privacy', resourcesController.privacy);
app.get('/jquery-exercises', resourcesController.jqueryExercises);
app.get('/chat', resourcesController.chat);
app.get('/live-pair-programming', resourcesController.livePairProgramming);
app.get('/install-screenhero', resourcesController.installScreenHero);
app.get('/javascript-in-your-inbox', resourcesController.javaScriptInYourInbox);
app.get('/chromebook', resourcesController.chromebook);
app.get('/deploy-a-website', resourcesController.deployAWebsite);
app.get('/gmail-shortcuts', resourcesController.gmailShortcuts);
app.get('/control-shortcuts', resourcesController.controlShortcuts);
app.get('/control-shortcuts', resourcesController.deployAWebsite);
app.get('/stats', function(req, res) {
    res.redirect(301, '/learn-to-code');
});
app.get('/learn-to-code', resourcesController.about);
app.get('/about', function(req, res) {
    res.redirect(301, '/learn-to-code');
});
app.get('/signin', userController.getSignin);
app.get('/login', function(req, res) {
    res.redirect(301, '/signin');
});
app.post('/signin', userController.postSignin);
app.get('/signout', userController.signout);
app.get('/logout', function(req, res) {
    res.redirect(301, '/signout');
});
app.get('/forgot', userController.getForgot);
app.post('/forgot', userController.postForgot);
app.get('/reset/:token', userController.getReset);
app.post('/reset/:token', userController.postReset);
app.get('/email-signup', userController.getEmailSignup);
app.get('/email-signin', userController.getEmailSignin);
app.post('/email-signup', userController.postEmailSignup);
app.post('/email-signin', userController.postSignin);
app.get('/nonprofits', contactController.getNonprofitsForm);
app.post('/nonprofits', contactController.postNonprofitsForm);

app.get(
  '/done-with-first-100-hours',
  passportConf.isAuthenticated,
  contactController.getDoneWithFirst100Hours
);
app.post(
  '/done-with-first-100-hours',
  passportConf.isAuthenticated,
  contactController.postDoneWithFirst100Hours
);
app.get(
    '/nonprofit-project-instructions',
    passportConf.isAuthenticated,
    resourcesController.nonprofitProjectInstructions
);
app.post(
    '/update-progress',
    passportConf.isAuthenticated,
    userController.updateProgress
);

/**
 * Challenge related routes
 */
app.get(
    '/challenges/',
    challengesController.returnNextChallenge
);
app.get(
    '/challenges/:challengeNumber',
    challengesController.returnChallenge
);

app.all('/account', passportConf.isAuthenticated);
app.get('/account/api', userController.getAccountAngular);

/**
 * API routes
 */

app.get('/api/github', resourcesController.githubCalls);
app.get('/api/blogger', resourcesController.bloggerCalls);
app.get('/api/trello', resourcesController.trelloCalls);

/**
 * Bonfire related routes
 */
app.get('/playground', bonfireController.index);
app.get('/bonfires', bonfireController.returnNextBonfire);
app.get('/bonfire-json-generator', bonfireController.returnGenerator);
app.post('/bonfire-json-generator', bonfireController.generateChallenge);
app.get('/bonfire-challenge-generator', bonfireController.publicGenerator);
app.post('/bonfire-challenge-generator', bonfireController.testBonfire)
app.get(
    '/bonfires/:bonfireName',
    bonfireController.returnIndividualBonfire
);
app.get('/bonfire', function(req, res) {
    res.redirect(301, '/playground');
});

app.post('/completed-bonfire/', bonfireController.completedBonfire);

/**
 * Courseware related routes
 */

app.get('/coursewares/', coursewareController.returnNextCourseware);
app.get(
    '/coursewares/:coursewareName',
    coursewareController.returnIndividualCourseware
);
app.post('/completed-courseware/', coursewareController.completedCourseware);

// Unique Check API route
app.get('/api/checkUniqueUsername/:username', userController.checkUniqueUsername);
app.get('/api/checkExistingUsername/:username', userController.checkExistingUsername);
app.get('/api/checkUniqueEmail/:email', userController.checkUniqueEmail);
app.get('/account', userController.getAccount);
app.post('/account/profile', userController.postUpdateProfile);
app.post('/account/password', userController.postUpdatePassword);
app.post('/account/delete', userController.postDeleteAccount);
app.get('/account/unlink/:provider', userController.getOauthUnlink);


/**
 * API examples routes.
 * accepts a post request. the challenge id req.body.challengeNumber
 * and updates user.challengesHash & user.challengesCompleted
 *
 */
app.post('/completed-challenge', function (req, res) {
    req.user.challengesHash[parseInt(req.body.challengeNumber)] =
        Math.round(+new Date() / 1000);
    var timestamp = req.user.challengesHash;
    var points = 0;
    for (var key in timestamp) {
        if (timestamp[key] > 0 && req.body.challengeNumber < 54) {
            points += 1;
        }
    }
    req.user.points = points;
    req.user.save();
});

/**
 * OAuth sign-in routes.
 */

var passportOptions = {
    successRedirect: '/',
    failureRedirect: '/login'
};

app.get('/auth/twitter', passport.authenticate('twitter'));
app.get(
    '/auth/twitter/callback',
    passport.authenticate('twitter', {
        successRedirect: '/',
        failureRedirect: '/login'
    })
);

app.get(
    '/auth/linkedin',
    passport.authenticate('linkedin', {
        state: 'SOME STATE'
    })
);

app.get(
    '/auth/linkedin/callback',
    passport.authenticate('linkedin', passportOptions)
);

app.get(
    '/auth/facebook',
    passport.authenticate('facebook', {scope: ['email', 'user_location']})
);

app.get(
    '/auth/facebook/callback',
    passport.authenticate('facebook', passportOptions), function (req, res) {
        res.redirect(req.session.returnTo || '/');
    }
);

app.get('/auth/github', passport.authenticate('github'));
app.get(
    '/auth/github/callback',
    passport.authenticate('github', passportOptions), function (req, res) {
        res.redirect(req.session.returnTo || '/');
    }
);

app.get(
    '/auth/google',
    passport.authenticate('google', {scope: 'profile email'})
);
app.get(
    '/auth/google/callback',
    passport.authenticate('google', passportOptions), function (req, res) {
        res.redirect(req.session.returnTo || '/');
    }
);

//put this route last
app.get(
    '/:username',
    userController.returnUser
);


/**
 * 500 Error Handler.
 */
app.use(errorHandler());

/**
 * Start Express server.
 */
app.listen(app.get('port'), function () {
    console.log(
        'FreeCodeCamp server listening on port %d in %s mode',
        app.get('port'),
        app.get('env')
    );
});

module.exports = app;<|MERGE_RESOLUTION|>--- conflicted
+++ resolved
@@ -139,10 +139,7 @@
     '*.ionicframework.com',
     'https://syndication.twitter.com',
     '*.youtube.com',
-<<<<<<< HEAD
-=======
     '*.jsdelivr.net'
->>>>>>> b32f6133
 ];
 
 app.use(helmet.contentSecurityPolicy({
