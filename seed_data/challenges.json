[
  {
    "name": "Learn how Free Code Camp Works",
    "time": 2,
    "video": "114486344",
    "challengeNumber": 0,
    "steps": [
        "Watch this 1-minute video, or simply read this summary:",
        "Welcome to Free Code Camp. We're a community of busy people learning to code.",
        "We built this community because learning to code is hard. But anyone who can stay motivated can learn to code. And the best way to stay motivated is to code with friends.",
        "To maximize accessibility, all our challenges are self-paced, browser-based, and free.",
        "All of us start with the same 100 hours of interactive coding challenges. These cover Computer Science and databases. They also cover in-demand JavaScript tools like jQuery, Node.js and MongoDB.",
        "Once we have a basic understanding of web development, we'll spend another 900 hours putting that theory into practice. We'll build full stack solutions for nonprofits.",
        "By the end of this process, we'll be good at coding. We'll have a portfolio of apps with happy users to prove it. We'll also have an alumni network of fellow coders and nonprofits ready to serve as references.",
        "If you make it through Free Code Camp, you will be able to get a coding job. There are far more job openings out there than there are qualified coders to fill them.",
        "Also, for every pure coding job, there are at least 5 additional jobs that require some coding skills. So even if you decide not to pursue coding as a career, you'll still walk away with a valuable job skill.",
        "There are 3 keys to succeeding in our community: do the challenges, make friends, and find a routine.",
        "Now it's time to join our chatroom. Click the \"I've completed this challenge\" button to move on to your next challenge."
    ]
  },
  {
    "name": "Join Our Chat Room",
    "time": 5,
    "video": "114627322",
    "challengeNumber": 1,
    "steps": [
        "Now we're going to join the Free Code Camp chat room. You can come here any time of day to hang out, ask questions, or find another camper who's on the same challenge as you and wants to pair program.",
        "If you don't already have a GitHub account, create one real quick at <a href='https://www.github.com' target='_blank'>https://www.github.com</a>.",
        "Be sure to update your biographical information and upload an image. A picture of your face works best. This is how people will see you in the chat room, so put your best foot forward.",
        "Now enter the chat room by going to <a href='https://gitter.im/FreeCodeCamp/FreeCodeCamp' target='_blank'>https://gitter.im/FreeCodeCamp/FreeCodeCamp</a> and clicking the \"sign in with GitHub\" button.",
        "Introduce yourself to our chat room by typing: \"hello world!\".",
        "Tell your fellow campers how you found Free Code Camp. Also tell us why you want to learn to code.",
        "Keep the chat room open while you work through the other challenges. That way you ask for help if you get stuck on a challenge. You can also socialize when you feel like taking a break.",
        "Now that you've completed this challenge, you can go directly your most-recently visited chat room by clicking the \"Chat\" button in the navigation bar above."
    ]
  },
  {
    "name": "Join Our Forum",
    "time": 5,
    "video": "115275066",
    "challengeNumber": 2,
    "steps": [
        "Go to Free Code Camp's forum: <a href='http://forum.freecodecamp.com' target='_blank'>http://forum.freecodecamp.com</a>.",
        "You can come here to share and discuss coding resources, ask questions to our entire community, and coordinate local Free Code Camp events.",
        "Our chat room is great for realtime discussions, but our forum is ideal for longer-term discussions and open-ended questions.",
        "Sign in with the Github account you created during Challenge 1.",
        "Click on the \"Introduce yourself here\" discussion.",
        "Here you can read through other Free Code Camp community members' self introductions.",
        "Go ahead and type a brief self introduction of your own.",
        "Click on the \"Categories\" drop-down menu. You should see a category called \"Local Chapters\". Click that. If your city isn't already on the list, create a topic for it. Otherwise, introduce yourself to the other campers from your city.",
        "Come back here daily to ask questions, engage in discussions, and share links to helpful coding tools.",
        "Now that you've completed this challenge, you can go directly to the forum by clicking the \"Forum\" button in the navigation bar above."
    ]
  },
  {
    "name": "Build a Personal Website",
    "time": 60,
    "video": "114627406",
    "challengeNumber": 3,
    "steps": [
        "There are tons of interactive HTML and CSS tutorials out there, but Nathan Bashaw and Christine Bower's Dash tutorials - which they built for General Assembly - are our favorite.",
        "Go to <a href='https://dash.generalassemb.ly/projects/annas-website-1' target='_blank'>https://dash.generalassemb.ly/projects/annas-website-1</a> and get started with your first project."]
  },
  {
    "name": "Build a Responsive Blog Theme",
    "time": 60,
    "video": "114578441",
    "challengeNumber": 4,
    "steps": [
        "Next, let's learn about responsive web design and continue learning about HTML and CSS.",
        "A responsive website will automatically adapt to changes in your browser's width. This means that you can make one version of a website that will look good on desktop, tablet and phone.",
        "Later, we'll use Twitter's Bootstrap CSS framework to build responsive websites.",
        "You can check it out here: <a href='http://getbootstrap.com/' target='_blank'>http://getbootstrap.com/</a>.",
        "Go to <a href='https://dash.generalassemb.ly/projects/jeffs-blog-1' target='_blank'>https://dash.generalassemb.ly/projects/jeffs-blog-1</a> and complete the second project."
    ]
  },
  {
    "name": "Build a Small Business Website",
    "time": 60,
    "video": "114578438",
    "challengeNumber": 5,
    "steps": [
        "Ready for some more HTML and CSS fundamentals?",
        "Go to <a href='https://dash.generalassemb.ly/projects/eshas-restaurant-1' target='_blank'>https://dash.generalassemb.ly/projects/eshas-restaurant-1</a> and complete the third project."]
  },
  {
    "name": "Tweak HTML and CSS in CodePen",
    "time": 10,
    "video": "110752744",
    "challengeNumber": 6,
    "steps": [
        "Now we're going to learn how to use a tool called CodePen, which lets you experiment with HTML and CSS, and even create single-page web applications, right in your browser!",
        "Go to <a href='http://www.newsweek.com/' target='_blank'>http://www.newsweek.com/</a>",
        "Change the window size. Note that Newsweek.com is using <strong>Responsive Design</strong>.",
        "Right-click an area of the page that doesn't have any HTML elements on it, then choose 'view page source'.",
        "Select all the text, then copy it.",
        "Go to <a href='http://codepen.io/pen/' target='_blank'>http://codepen.io/pen/</a>",
        "Paste the HTML you copied from Newsweek.com into the HTML field of CodePen.",
        "You now have your own customizable version of the Newsweek.com website. See if you can change some of the text and images."
    ]
  },
  {
    "name": "Build a CSS Robot",
    "time": 60,
    "video": "114578436",
    "challengeNumber": 7,
    "steps": [
        "Now let's learn some more CSS, and a small amount of a JavaScript-based tool called jQuery.",
        "Go to <a href='https://dash.generalassemb.ly/projects/cotbots-1' target='_blank'>https://dash.generalassemb.ly/projects/cotbots-1</a> and complete the fourth project."]
  },
  {
    "name": "Get Started with jQuery",
    "time": 30,
    "video": "114578435",
    "challengeNumber": 8,
    "steps": [
        "jQuery is a powerful tool for manipulating HTML elements.",
        "It's a lot easier to use than JavaScript itself, so we'll learn it first.",
        "It's also extremely popular with employers, so we're going to learn it well.",
        "Code School has an excellent free course that will walk us through the basics of jQuery.",
        "Go to <a href='http://try.jquery.com/levels/1/challenges/1' target='_blank'>http://try.jquery.com/levels/1/challenges/1</a> and complete the first section."
    ]
  },
  {
    "name": "Traverse the DOM",
    "time": 30,
    "video": "114591805",
    "challengeNumber": 9,
    "steps": [
        "Now let's learn more about DOM traversal - that is, moving from one HTML element to the next.",
        "Go to <a href='http://try.jquery.com/levels/2/challenges/1' target='_blank'>http://try.jquery.com/levels/2/challenges/1</a> and complete the second section."
    ]
  },
  {
    "name": "Work with the DOM",
    "time": 30,
    "video": "114591804",
    "challengeNumber": 10,
    "steps": [
        "Let's learn some more advanced ways to use jQuery to manipulate the DOM.",
        "Go to <a href='http://try.jquery.com/levels/3/challenges/1' target='_blank'>http://try.jquery.com/levels/3/challenges/1</a> and complete the third section."
    ]
  },
  {
    "name": "Listen for DOM Events",
    "time": 30,
    "video": "114591802",
    "challengeNumber": 11,
    "steps": [
        "Now let's learn how to use jQuery Listeners. These will \"listen\" for something to happen, and then trigger a subsequent event",
        "Go to <a href='http://try.jquery.com/levels/4/challenges/1' target='_blank'>http://try.jquery.com/levels/4/challenges/1</a> and complete the fourth section."
    ]
  },
  {
    "name": "Use jQuery for Styling",
    "time": 30,
    "video": "114591801",
    "challengeNumber": 12,
    "steps": [
        "Finally, let's use jQuery to manipulate the way websites look by changing the CSS of elements.",
        "Go to <a href='http://try.jquery.com/levels/5/challenges/1' target='_blank'>http://try.jquery.com/levels/5/challenges/1</a> and complete the fifth section."
    ]
  },
  {
    "name": "Build a MadLibs Game",
    "time": 60,
    "video": "114591799",
    "challengeNumber": 13,
    "steps": [
        "Now that we've built a foundation in jQuery, let's go back to Dash and do its last challenge.",
        "If you aren't familiar with Mad Libs, they basically involve inserting random nouns, adjectives and verbs into stories. The stories that result are often hilarious.",
        "Go to <a href='https://dash.generalassemb.ly/projects/mad-libs-1' target='_blank'>https://dash.generalassemb.ly/projects/mad-libs-1</a> and complete the fifth project."
    ]
  },
  {
    "name": "Discover Chrome's DevTools",
    "time": 90,
    "video": "110752743",
    "challengeNumber": 14,
    "steps": [
        "It's time to learn the most powerful tool your browser has - the Development Tools!",
        "If you aren't already using Chrome, you'll want to download it here: <a href='http://www.google.com/chrome/' target='_blank'>http://www.google.com/chrome/</a>. While it's true that Firefox has a tool called Firebug that is very similar to Chrome's DevTools, we will use Chrome for this challenge.",
        "Note that this course, jointly produced by Google and Code School, is technologically impressive, but occasionally buggy. If you encounter a bug, just ignore it and keep going.",
        "Go to <a href='http://discover-devtools.codeschool.com' target='_blank'>http://discover-devtools.codeschool.com</a> and complete this short course."
    ]
  },
  {
    "name": "Tackle jQuery Exercises",
    "time": 60,
    "video": "113173612",
    "challengeNumber": 15,
    "steps": [
        "We've built some special jQuery challenges to help you reinforce your knowledge of this fundamental skill.",
        "There are many correct ways to solve each of these exercises. After you complete the challenge, you can compare your solution with our solution by pressing the \"#solution-button\" button.",
        "Go to <a href='http://freecodecamp.com/jquery-exercises' target='_blank'>http://freecodecamp.com/jquery-exercises</a> and complete the exercises."
      ]
  },
  {
    "name": "Customize Bootstrap",
    "time": 15,
    "video": "110752741",
    "challengeNumber": 16,
    "steps": [
        "Let's learn a little more about Twitter's responsive CSS framework, Bootstrap, and how we can add some custom themes to it.",
        "Go to <a href='http://getbootstrap.com/components/' target='_blank'>http://getbootstrap.com/components/</a>",
        "Right-click an area of the page that doesn't have any HTML elements on it, then choose 'view page source'.",
        "Select all the text, then copy it.",
        "Go to <a href='http://codepen.io/pen/' target='_blank'>http://codepen.io/pen/</a>",
        "Paste the HTML you copied from GetBootStrap.com into the HTML field of CodePen.",
        "Go to <a href='http://bootswatch.com/' target='_blank'>http://bootswatch.com/</a>",
        "Decide which theme you want to use.",
        "Click the down arrow next to the download button and choose 'bootstrap.css'.",
        "Select all the text, then copy it.",
        "Go back to CodePen and paste the CSS you copied from Bootswatch.com into the CSS field of CodePen.",
        "Your Bootswatch CSS should now be applied to the HTML from the GetBootStrap page.",
        "This page is currently using a two-column layout, with the main content on the left and additional navigation on the right. See if you can make it a one-column layout."
      ]
  },
  {
    "name": "Inject Animation into CSS",
    "time": 15,
    "video": "110752740",
    "challengeNumber": 17,
    "steps": [
        "You may have noticed some sites have cool animations. Actually, animating DOM elements is pretty straightforward if you use a CSS library called Animate.css.",
        "Go to <a href='http://daneden.github.io/animate.css/' target='_blank'>http://daneden.github.io/animate.css/</a> and try out some of the CSS animations.",
        "Go to <a href='http://codepen.io/ossia/pen/bGegt' target='_blank'>http://codepen.io/ossia/pen/bGegt</a>.",
        "Press the \"Fork\" button. This will fork, meaning create a copy of, the CodePen.",
        "Click the gear in the CSS column.",
        "Click \"Add another resource\" and start typing \"animate.css\". Click on the dropdown results to autocomplete it.",
        "Now that you have Animate.css enabled, use jQuery and the \"toggleClass\" method to add an animated class to all h1 elements when you click the \"Press Me\" button."
    ]
  },
  {
    "name": "Learn Basic Computer Science",
    "time": 120,
    "video": "114628241",
    "challengeNumber": 18,
    "steps": [
        "Stanford has an excellent free online Computer Science curriculum. This interactive course uses a modified version of JavaScript. It will cover a lot of concepts quickly.",
        "Note that Harvard also has an excellent introduction to computer science course called CS50, but it takes more than 100 hours to complete, and doesn't use JavaScript.",
        "Despite being completely self-paced, Stanford's CS101 course is broken up into weeks. Each of the following challenges will address one of those weeks.",
        "Go to <a href='https://class.stanford.edu/courses/Engineering/CS101/Summer2014/courseware/z54/z1/' target='_blank'>https://class.stanford.edu/courses/Engineering/CS101/Summer2014/courseware/z54/z1/</a> and complete the first week's course work."
    ]
  },
  {
    "name": "Learn Loops",
    "time": 120,
    "video": "114597348",
    "challengeNumber": 19,
    "steps": [
      "Now let's tackle week 2 of Stanford's Intro to Computer Science course.",
      "This will introduce us to loops, a fundamental feature of every programming language.",
      "Go to <a href='https://class.stanford.edu/courses/Engineering/CS101/Summer2014/courseware/z100/a7a70ce6e4724c58862ee6007284face/' target='_blank'>https://class.stanford.edu/courses/Engineering/CS101/Summer2014/courseware/z100/a7a70ce6e4724c58862ee6007284face/</a> and complete Week 2."
    ]
  },
  {
    "name": "Learn Computer Hardware",
    "time": 120,
    "video": "114597347",
    "challengeNumber": 20,
    "steps": [
      "Week 3 of Stanford's Intro to Computer Science covers computer hardware and explains Moore's law of exponential growth in the price-performance of processors.",
      "This challenge will also give you an understanding of how bits and bytes work.",
      "Go to <a href='https://class.stanford.edu/courses/Engineering/CS101/Summer2014/courseware/z143/z101/' target='_blank'>https://class.stanford.edu/courses/Engineering/CS101/Summer2014/courseware/z143/z101/</a> and complete Week 3."
    ]
  },
  {
    "name": "Learn Computer Networking",
    "time": 120,
    "video": "114604811",
    "challengeNumber": 21,
    "steps": [
      "Now that you've learned about computer hardware, it's time to learn about the software that runs on top of it.",
      "Particularly important, you will learn about networks and TCP/IP - the protocol that powers the internet.",
      "Go to <a href='https://class.stanford.edu/courses/Engineering/CS101/Summer2014/courseware/z187/z144/' target='_blank'>https://class.stanford.edu/courses/Engineering/CS101/Summer2014/courseware/z187/z144/</a> and complete Week 4."
    ]
  },
  {
    "name": "Learn Boolean Logic",
    "time": 120,
    "video": "114604812",
    "challengeNumber": 22,
    "steps": [
      "Now we'll do some more table exercises and learn boolean logic.",
      "We'll also learn the difference between digital data and analog data.",
      "Go to <a href='https://class.stanford.edu/courses/Engineering/CS101/Summer2014/courseware/z208/z188/' target='_blank'>https://class.stanford.edu/courses/Engineering/CS101/Summer2014/courseware/z208/z188/</a> and complete Week 5."
    ]
  },
  {
    "name": "Learn Computer Security",
    "time": 120,
    "video": "114604813",
    "challengeNumber": 23,
    "steps": [
      "We're almost done with Stanford's Introduction to Computer Science course!",
      "We'll learn about one of the most important inventions of the 20th century - spreadsheets.",
      "We'll also learn about Computer Security and some of the more common vulnerabilities software systems have.",
      "Go to <a href='https://class.stanford.edu/courses/Engineering/CS101/Summer2014/courseware/z229/z213/' target='_blank'>https://class.stanford.edu/courses/Engineering/CS101/Summer2014/courseware/z229/z213/</a> and complete Week 6, the final week of the course."
    ]
  },
  {
    "name": "Build an Adventure Game",
    "time": 60,
    "video": "114604814",
    "challengeNumber": 24,
    "steps": [
      "Now that you understand some Computer Science fundamentals, let's focus on programming JavaScript!",
      "We're going to work through Codecademy's famous interactive JavaScript course.",
      "This course will teach us some JavaScript fundamentals while guiding us through the process of building interesting web apps, all within Codecademy's learner-friendly environment!",
      "Go to <a href='http://www.codecademy.com/courses/getting-started-v2/0/1' target='_blank'>http://www.codecademy.com/courses/getting-started-v2/0/1</a> and complete the section.",
      "Be sure to also complete this section: <a href='http://www.codecademy.com/courses/javascript-beginner-en-x9DnD/0/1' target='_blank'>http://www.codecademy.com/courses/javascript-beginner-en-x9DnD/0/1</a>."
    ]
  },
  {
    "name": "Build Rock Paper Scissors",
    "time": 60,
    "video": "114604815",
    "challengeNumber": 25,
    "steps": [
      "Now we'll learn how JavaScript functions work, and use them to build a simple Rock Paper Scissors game.",
      "Go to <a href='http://www.codecademy.com/courses/javascript-beginner-en-6LzGd/0/1' target='_blank'>http://www.codecademy.com/courses/javascript-beginner-en-6LzGd/0/1</a> and complete the section.",
      "Be sure to also complete this section: <a href='http://www.codecademy.com/courses/javascript-beginner-en-Bthev-mskY8/0/1' target='_blank'>http://www.codecademy.com/courses/javascript-beginner-en-Bthev-mskY8/0/1</a>."
    ]
  },
  {
    "name": "Learn JavaScript For Loops",
    "time": 60,
    "video": "114614220",
    "challengeNumber": 26,
    "steps": [
      "Let's learn more about the loops that make virtually all programs possible - the \"For Loop\" and \"While Loop\". First, we'll learn the For Loop.",
      "Go to <a href='http://www.codecademy.com/courses/javascript-beginner-en-NhsaT/0/1' target='_blank'>http://www.codecademy.com/courses/javascript-beginner-en-NhsaT/0/1web</a> and complete both the both For and While loop section.",
      "Be sure to also complete this section: <a href='http://www.codecademy.com/courses/javascript-beginner-en-XEDZA/0/1' target='_blank'>http://www.codecademy.com/courses/javascript-beginner-en-XEDZA/0/1</a>."
    ]
  },
  {
    "name": "Learn JavaScript While Loops",
    "time": 60,
    "video": "114612889",
    "challengeNumber": 27,
    "steps": [

      "Go to <a href='http://www.codecademy.com/courses/javascript-beginner-en-ASGIv/0/1' target='_blank'>http://www.codecademy.com/courses/javascript-beginner-en-ASGIv/0/1</a> and complete the section.",
      "Be sure to also complete this section: <a href='http://www.codecademy.com/courses/javascript-beginner-en-mrTNH-6VIZ9/0/1' target='_blank'>http://www.codecademy.com/courses/javascript-beginner-en-mrTNH-6VIZ9/0/1</a>."
    ]
  },
  {
    "name": "Learn Control Flow",
    "time": 60,
    "video": "114612888",
    "challengeNumber": 28,
    "steps": [
      "Much of human reasoning can be broken down into what we call Boolean Logic. Lucky for us, computers can think the same way! Let's learn how to instruct our computers by writing \"If Statements\" and \"Else Statements\".",
      "We'll also learn some advanced \"Control Flow\" principals, such as ways we can exit loops early.",
      "Go to <a href='http://www.codecademy.com/courses/javascript-beginner-en-qDwp0/0/1' target='_blank'>http://www.codecademy.com/courses/javascript-beginner-en-qDwp0/0/1</a> and complete the section.",
      "Be sure to also complete this section: <a href='http://www.codecademy.com/courses/javascript-beginner-en-ZA2rb/0/1' target='_blank'>http://www.codecademy.com/courses/javascript-beginner-en-ZA2rb/0/1</a>."
    ]
  },
  {
    "name": "Build a Contact List",
    "time": 60,
    "video": "114612887",
    "challengeNumber": 29,
    "steps": [
      "Up to this point, you've been working mostly with strings and numbers. Now we're going to learn more complicated data structures, like \"Arrays\" and \"Objects\".",
      "Go to <a href='http://www.codecademy.com/courses/javascript-beginner-en-9Sgpi/0/1' target='_blank'>http://www.codecademy.com/courses/javascript-beginner-en-9Sgpi/0/1</a> and complete the section.",
      "Be sure to also complete this section: <a href='http://www.codecademy.com/courses/javascript-beginner-en-3bmfN/0/1' target='_blank'>http://www.codecademy.com/courses/javascript-beginner-en-3bmfN/0/1</a>."
    ]
  },
  {
    "name": "Build an Address Book",
    "time": 60,
    "video": "114612885",
    "challengeNumber": 30,
    "steps": [
      "Let's learn more about objects.",
      "Go to <a href='http://www.codecademy.com/courses/spencer-sandbox/0/1' target='_blank'>http://www.codecademy.com/courses/spencer-sandbox/0/1</a> and complete the section.",
      "Be sure to also complete this section: <a href='http://www.codecademy.com/courses/building-an-address-book/0/1?curriculum_id=506324b3a7dffd00020bf661' target='_blank'>http://www.codecademy.com/courses/building-an-address-book/0/1?curriculum_id=506324b3a7dffd00020bf661</a>."
    ]
  },
  {
    "name": "Build a Cash Register",
    "time": 60,
    "video": "114612882",
    "challengeNumber": 31,
    "steps": [
      "In this final Codecademy section, we'll learn even more about JavaScript objects.",
      "Go to <a href='http://www.codecademy.com/courses/objects-ii/0/1' target='_blank'>http://www.codecademy.com/courses/objects-ii/0/1</a> and complete this section.",
      "Be sure to also complete the final section: <a href='http://www.codecademy.com/courses/close-the-super-makert/0/1' target='_blank'>http://www.codecademy.com/courses/close-the-super-makert/0/1</a>."
    ]
  },
  {
    "name": "Get Help the Hacker Way",
    "time": 30,
    "video": "111500801",
    "challengeNumber": 32,
    "steps": [
        "Watch the video to learn the RSAP (Read, Search, Ask, Post) methodology for getting help.",
        "Try an intelligent Google query that involves JavaScript and filters for this year (since JavaScript changes).",
        "Go to <a href='http://stackoverflow.com/' target='_blank'>http://stackoverflow.com/</a> and view the recent questions.",
        "Go to <a href='http://webchat.freenode.net/' target='_blank'>http://webchat.freenode.net/</a> and create an IRC account.",
        "Join the #JavaScript chat room and introduce yourself as a Free Code Camp student.",
        "Finally, we have a special chat room specifically for getting help with tools you learn through Free Code Camp Challenges. Go to <a href='https://gitter.im/FreeCodeCamp/Help' target='_blank'>https://gitter.im/FreeCodeCamp/Help</a>. Keep this chat open while you work on the remaining challenges.",
        "Now you have several ways of getting help when you're stuck."
    ]
  },
  {
    "name": "Learn Regular Expressions",
    "time": 60,
    "video": "112547802",
    "challengeNumber": 33,
    "steps": [
        "You can use a Regular Expression, or \"Regex\", to select specific types of characters in text.",
        "Check out <a href='http://www.regexr.com' target='_blank'>http://www.regexr.com</a>. It's a Regular Expression Sandbox.",
        "Now go to <a href='http://www.regexone.com' target='_blank'>http://www.regexone.com</a> and complete the tutorial and exercises 1 - 6.",
        "Note that you can click \"continue\" to move on to the next step as soon as all the tasks have green check marks beside them. You can often do this just by using the wildcard \"dot\" operator, but try to use the techniques that each lesson recommends."
    ]
  },
  {
    "name": "Pair Program on Bonfires",
    "time": 60,
    "video": "114635308",
    "challengeNumber": 34,
    "steps": [
      "OK, we're finally ready to start pair programming!",
      "Pair Programming is where two people code together on the same computer. It is an efficient way to collaborate, and widely practiced at software companies. Pair Programming is one of the core concepts of \"Agile\" Software Development, which you will hear more about later.",
      "Many people use Skype or Google Hangouts to pair program, but if you talk with professional software engineers, they will tell you that it's not really pair programming unless both people have the ability to use the keyboard and mouse.",
      "The most popular tool for pair programming is Screen Hero. You can download Screen Hero for <a href='http://links.screenhero.com/e/c/eyJlbWFpbF9pZCI6Ik1qQTNNem9XQkNJQ1pBQUNjd0FYQVZrVEdnRkxNamtfX0JWZEdGVEpSZkVCWlRwbFpXRTBNamM0WVMxaE56SmlMVEV4WlRRdE9HUXpZUzFpWXpVNE1HRTJNalkxTldNNk1UUTJNVEEyQUE9PSIsInBvc2l0aW9uIjowLCJocmVmIjoiaHR0cDovL2RsLnNjcmVlbmhlcm8uY29tL3NtYXJ0ZG93bmxvYWQvZklYQU1UUUJBTEtQQkhQTC9TY3JlZW5oZXJvLnppcD9zb3VyY2U9d2ViIn0=' target='_blank'>Mac</a> or <a href='http://links.screenhero.com/e/c/eyJlbWFpbF9pZCI6Ik1qQTNNem9XQkNJQ1pBQUNjd0FYQVZrVEdnRkxNamtfX0JWZEdGVEpSZkVCWlRwbFpXRTBNamM0WVMxaE56SmlMVEV4WlRRdE9HUXpZUzFpWXpVNE1HRTJNalkxTldNNk1UUTJNVEEyQUE9PSIsInBvc2l0aW9uIjoxLCJocmVmIjoiaHR0cDovL2RsLnNjcmVlbmhlcm8uY29tL3NtYXJ0ZG93bmxvYWQvZklYQU1UUUJBTEtQQkhQTC9TY3JlZW5oZXJvLXNldHVwLmV4ZSJ9' target='_blank'>Windows</a>. Create your new user account from within the app.",
      "We have a special chat room for people ready to pair program. Go to <a href='https://gitter.im/FreeCodeCamp/LetsPair' target='_blank'>https://gitter.im/FreeCodeCamp/LetsPair</a> and type \"Hello Pair Programmers!\"",
      "If someone is available, they will be your \"pair\" - the person you pair programming with.",
      "If no one gets back to you in the first few minutes, don't worry. There will be lots of opportunities to pair program in the future.",
      "If someone does get back to you, private message them and ask for the email address they used to register Screen Hero.",
      "Add them as a new contact in Screen Hero, then click the monitor-looking button to attempt to share your screen with them.",
      "Once the Screen Hero session starts, your screen's margins will glow orange. You are now sharing your screen.",
<<<<<<< HEAD
      "Your pair will have their own cursor, and will be able to type text on his or her and keyboard.",
      "Now it's time to tackle our Bonfires.",
      "Go to <a href='http://freecodecamp.com/bonfires' target='_blank'>http://freecodecamp.com/bonfires</a> and start working through our Bonfire challenges.",
      "Once you you finish pair programming, end the session in Screen Hero session.",
=======
      "Your pair will have his or her own cursor, and will be able to type text on his or her keyboard.",
      "Now it's time to tackle CoderByte.",
      "Create a CoderByte account at <a href='http://coderbyte.com/sl/' target='_blank'>http://coderbyte.com/sl/</a>.",
      "Now go to <a href='http://coderbyte.com/CodingArea/Challenges/#easyChals' target='_blank'>http://coderbyte.com/CodingArea/Challenges/#easyChals</a> and start working through CoderByte's easy algorithm scripting challenges using JavaScript.",
      "When you are finished pair programming, end the session in Screen Hero.",
>>>>>>> f0fff1e1
      "Congratulations! You have completed your first pair programming session.",
      "Try to pair program with different campers until you've completed all the Bonfire challenges. This is a big time investment, but the JavaScript practice you'll get, along with the scripting and algorithm experience, are well worth it!",
      "You can complete Bonfire challenges while you continue to work through Free Code Camp's challenges. Take your time.",
      "Mark this challenge as complete and move on."
    ]
  },
  {
    "name": "Manage Source Code with Git",
    "time": 30,
    "video": "114635309",
    "challengeNumber": 35,
    "steps": [
        "Revision Control Systems like Git ensure that, no matter how you experiment with your code, you can always roll back your app to a stable previous state.",
        "Git is also a great way to share and contribute to open source software.",
        "Go to <a href='https://www.codeschool.com/courses/try-git' target='_blank'>https://www.codeschool.com/courses/try-git</a> and complete this short interactive course."
      ]
  },
  {
    "name": "Get Started with Node.js",
    "time": 45,
    "video": "114686471",
    "challengeNumber": 36,
    "steps": [
      "Now that we understand some Computer Science and JavaScript programming, you're ready to move on to Full-stack JavaScript!",
      "The first step is to familiarize ourselves Node.js, the JavaScript-based web server that most full-stack JavaScript apps use.",
      "Code School has an excellent course on Node.js. Note that this course requires a Code School subscription, but that you can get a free two-day membership to Code School by going to <a href='https://www.codeschool.com/hall_passes/213f3fedb6b9/claim_shared' target='_blank'>https://www.codeschool.com/hall_passes/213f3fedb6b9/claim_shared</a>. The challenges immediately following these Node.js challenges also require a Code School course, so you may want to try to complete all these challenges in one two-day period. Alternatively, you could subscribe to Code School for one month, then take your time in completing these challenges.",
      "When you're ready, go to <a href='http://campus.codeschool.com/courses/real-time-web-with-node-js/level/1/video/1' target='_blank'>http://campus.codeschool.com/courses/real-time-web-with-node-js/level/1/video/1</a> and complete the first chapter."
      ]
  },
  {
    "name": "Try Node.js Events",
    "time": 45,
    "video": "114684206",
    "challengeNumber": 37,
    "steps": [
      "One of the reasons Node.js is so fast is that it is \"evented.\" It processes events in an asynchronous manner.",
      "As a result, Node.js relies on asynchronous callbacks.",
      "We'll learn more about how events and callbacks work in this exciting Code School lesson.",
      "Go to <a href='http://campus.codeschool.com/courses/real-time-web-with-node-js/level/2/video/1' target='_blank'>http://campus.codeschool.com/courses/real-time-web-with-node-js/level/2/video/1</a> and complete the section."
    ]
  },
  {
    "name": "Try Node.js Streams",
    "time": 45,
    "video": "114684209",
    "challengeNumber": 38,
    "steps": [
      "In this Code School lesson, we'll learn about streaming data back and forth between the client to the server.",
      "We'll also learn about FS, or File System, an important Node.js module for streaming data.",
      "Go to <a href='http://campus.codeschool.com/courses/real-time-web-with-node-js/level/3/video/1' target='_blank'>http://campus.codeschool.com/courses/real-time-web-with-node-js/level/3/video/1</a> and complete the section."
    ]
  },
  {
    "name": "Learn how Node.js Modules Work",
    "time": 45,
    "video": "114684213",
    "challengeNumber": 39,
    "steps": [
      "One of the most exciting features of Node.js is NPM - Node Package Manager",
      "With NPM, you quickly install any of thousands of Node.js modules into your app, and it will automatically handle the other modules that each module dependends upon downstream.",
      "In this lesson, we'll learn how to include these modules in our Node.js app by requiring them as variables.",
      "Go to <a href='http://campus.codeschool.com/courses/real-time-web-with-node-js/level/4/video/1' target='_blank'>http://campus.codeschool.com/courses/real-time-web-with-node-js/level/4/video/1</a> and complete the section."
    ]
  },
  {
    "name": "Start an Express.js Server",
    "time": 45,
    "video": "114684247",
    "challengeNumber": 40,
    "steps": [
      "We'll complete Code School's Express.js course shortly after completing this course, but this challenge will give you a quick tour of the Express.js framework.",
      "Go to <a href='http://campus.codeschool.com/courses/real-time-web-with-node-js/level/5/video/1' target='_blank'>http://campus.codeschool.com/courses/real-time-web-with-node-js/level/5/video/1</a> and complete the section."
    ]
  },
  {
    "name": "Use Socket.io",
    "time": 45,
    "video": "114684530",
    "challengeNumber": 41,
    "steps": [
      "Go to <a href='http://campus.codeschool.com/courses/real-time-web-with-node-js/level/6/video/1' target='_blank'>http://campus.codeschool.com/courses/real-time-web-with-node-js/level/6/video/1</a> and complete the section."
    ]
  },
  {
    "name": "Use Redis to Persist Data",
    "time": 45,
    "video": "114684532",
    "challengeNumber": 42,
    "steps": [
      "Redis is a key-value store, which is a type of non-relational database. It's one of the fastest and easiest ways to persist data.",
      "Even though we'll ultimately use MongoDB and other technologies to persist data, Redis is quite easy to learn and is still worth learning.",
      "Go to <a href='http://campus.codeschool.com/courses/real-time-web-with-node-js/level/7/video/1' target='_blank'>http://campus.codeschool.com/courses/real-time-web-with-node-js/level/7/video/1</a> and complete the section."
    ]
  },
  {
    "name": "Dive Deeper into Express.js",
    "time": 45,
    "video": "114684533",
    "challengeNumber": 43,
    "steps": [
      "Code School has one of the first comprehensive courses on Express.js. Note that this course requires a Code School subscription, but that you can get a free two-day membership to Code School by going to <a href='https://www.codeschool.com/hall_passes/213f3fedb6b9/claim_shared' target='_blank'>https://www.codeschool.com/hall_passes/213f3fedb6b9/claim_shared</a>. If you've already used your Code School two-day membership, go to the Free Code Camp main chat room and ask how you can get some extra time to work through this course. Alternatively, you could subscribe to Code School for one month, then take your time in completing these challenges.",
      "Go to <a href='http://campus.codeschool.com/courses/building-blocks-of-express-js/level/1/video/1' target='_blank'>http://campus.codeschool.com/courses/building-blocks-of-express-js/level/1/video/1</a> and complete the section."
    ]
  },
  {
  
    "name": "Setup Express.js Middleware",
    "time": 45,
    "video": "114684535",
    "challengeNumber": 44,
    "steps": [
      "Express.js makes extensive use of middleware - a stack of functions that run sequentially in response to a specific event.",
      "Let's learn how to incorporate modules and middleware into our Express.js app.",
      "Go to <a href='http://campus.codeschool.com/courses/building-blocks-of-express-js/level/2/video/1' target='_blank'>http://campus.codeschool.com/courses/building-blocks-of-express-js/level/2/video/1</a> and complete the section."
    ]
  },
  {
    "name": "Take Advantage of Parameters",
    "time": 45,
    "video": "114684537",
    "challengeNumber": 45,
    "steps": [
      "Have you ever noticed a question mark in your browser's address bar, followed by a series of strings? Those are parameters. Parameters are an efficient way to pass information to the server between page loads.",
      "We'll learn about parameters, along with a powerful Express.js feature called Dynamic Routing, in this exciting Code School lesson.",
      "Go to <a href='http://campus.codeschool.com/courses/building-blocks-of-express-js/level/3/video/1' target='_blank'>http://campus.codeschool.com/courses/building-blocks-of-express-js/level/3/video/1</a> and complete the section."
    ]
  },
  {
    "name": "Add the Body Parser",
    "time": 45,
    "video": "114684720",
    "challengeNumber": 46,
    "steps": [
      "Now we'll add the Body Parser module to Express.js. Body Parser is a powerful middleware that helps with routing.",
      "We'll also learn more about HTTP Requests, such as Post and Delete.",
      "Go to <a href='http://campus.codeschool.com/courses/building-blocks-of-express-js/level/4/video/1' target='_blank'>http://campus.codeschool.com/courses/building-blocks-of-express-js/level/4/video/1</a> and complete the section."
    ]
  },
  {
    "name": "Configure Routes in Express.js",
    "time": 45,
    "video": "114684724",
    "challengeNumber": 47,
    "steps": [
      "For this last Code School Express.js challenge, we'll refactor our routes.",
      "Go to <a href='http://campus.codeschool.com/courses/building-blocks-of-express-js/level/5/video/1' target='_blank'>http://campus.codeschool.com/courses/building-blocks-of-express-js/level/5/video/1</a> and complete the section."

    ]
  },
  {
    "name": "Try MongoDB",
    "time": 30,
    "video": "114685061",
    "challengeNumber": 48,
    "steps": [
      "MongoDB is a popular NoSQL (Not Only SQL) database used by many JavaScript apps.",
      "Go to <a href='http://try.mongodb.org/' target='_blank'>http://try.mongodb.org/</a> and work through their interactive MongoDB tutorial."
    ]
  },
  {
    "name": "Get Started with Angular.js",
    "time": 45,
    "video": "114684726",
    "challengeNumber": 49,
    "steps": [
      "Code School has a short, free Angular.js course. This will give us a quick tour of Angular.js's mechanics and features.",
      "In this course, we'll build a virtual shop entirely in Angular.js.",
      "Go to <a href='http://campus.codeschool.com/courses/shaping-up-with-angular-js/level/1/section/1/video/1' target='_blank'>http://campus.codeschool.com/courses/shaping-up-with-angular-js/level/1/section/1/video/1</a> and complete the section."
    ]
  },
  {
    "name": "Apply Angular.js Directives",
    "time": 45,
    "video": "114684727",
    "challengeNumber": 50,
    "steps": [
      "Directives serve as markers in your HTML. When Angular.js compiles your HTML, it will can alter the behavior of DOM elements based on the directives you've used.",
      "Let's learn how these powerful directives work, and how to use them to make your web apps more dynamic",
      "Go to <a href='http://campus.codeschool.com/courses/shaping-up-with-angular-js/level/2/section/1/video/1' target='_blank'>http://campus.codeschool.com/courses/shaping-up-with-angular-js/level/2/section/1/video/1</a> and complete the section."
    ]
  },
  {
    "name": "Power Forms with Angular.js",
    "time": 45,
    "video": "114684729",
    "challengeNumber": 51,
    "steps": [
      "One area where Angular.js really shines is its powerful web forms.",
      "Learn how to create reactive Angular.js forms, including real-time form validation.",
      "Go to <a href='http://campus.codeschool.com/courses/shaping-up-with-angular-js/level/3/section/1/video/1' target='_blank'>http://campus.codeschool.com/courses/shaping-up-with-angular-js/level/3/section/1/video/1</a> and complete the section."
    ]
  },
  {
    "name": "Customize Angular.js Directives",
    "time": 45,
    "video": "114685062",
    "challengeNumber": 52,
    "steps": [
      "Now we'll learn how to modify existing Angular.js directives, and even build directives of your own.",
      "Go to <a href='http://campus.codeschool.com/courses/shaping-up-with-angular-js/level/4/section/1/video/1' target='_blank'>http://campus.codeschool.com/courses/shaping-up-with-angular-js/level/4/section/1/video/1</a> and complete the section."
    ]
  },
  {
    "name": "Create Angular.js Services",
    "time": 45,
    "video": "114685060",
    "challengeNumber": 53,
    "steps": [
      "Services are functions that you can use and reuse throughout your Angular.js app to get things done.",
      "We'll learn how to use services in this final Code School Angular.js challenge.",
      "Go to <a href='http://campus.codeschool.com/courses/shaping-up-with-angular-js/level/5/section/1/video/1' target='_blank'>http://campus.codeschool.com/courses/shaping-up-with-angular-js/level/5/section/1/video/1</a> and complete the section."
    ]
  }
]<|MERGE_RESOLUTION|>--- conflicted
+++ resolved
@@ -433,18 +433,10 @@
       "If someone does get back to you, private message them and ask for the email address they used to register Screen Hero.",
       "Add them as a new contact in Screen Hero, then click the monitor-looking button to attempt to share your screen with them.",
       "Once the Screen Hero session starts, your screen's margins will glow orange. You are now sharing your screen.",
-<<<<<<< HEAD
       "Your pair will have their own cursor, and will be able to type text on his or her and keyboard.",
       "Now it's time to tackle our Bonfires.",
       "Go to <a href='http://freecodecamp.com/bonfires' target='_blank'>http://freecodecamp.com/bonfires</a> and start working through our Bonfire challenges.",
       "Once you you finish pair programming, end the session in Screen Hero session.",
-=======
-      "Your pair will have his or her own cursor, and will be able to type text on his or her keyboard.",
-      "Now it's time to tackle CoderByte.",
-      "Create a CoderByte account at <a href='http://coderbyte.com/sl/' target='_blank'>http://coderbyte.com/sl/</a>.",
-      "Now go to <a href='http://coderbyte.com/CodingArea/Challenges/#easyChals' target='_blank'>http://coderbyte.com/CodingArea/Challenges/#easyChals</a> and start working through CoderByte's easy algorithm scripting challenges using JavaScript.",
-      "When you are finished pair programming, end the session in Screen Hero.",
->>>>>>> f0fff1e1
       "Congratulations! You have completed your first pair programming session.",
       "Try to pair program with different campers until you've completed all the Bonfire challenges. This is a big time investment, but the JavaScript practice you'll get, along with the scripting and algorithm experience, are well worth it!",
       "You can complete Bonfire challenges while you continue to work through Free Code Camp's challenges. Take your time.",
