--- conflicted
+++ resolved
@@ -24,17 +24,17 @@
     });
 }
 
-<<<<<<< HEAD
 exports.statistics = function(req, res) {
     res.render('statistics',  {
         title: 'Code Camper Statistics',
-        totalUsers: totalUsers,
+        //totalUsers: totalUsers,
         //usersOverTenChallenges: usersOverTenChallenges
-=======
+    });
+}
+
 exports.chromebook = function(req, res) {
     res.render('chromebook',  {
         title: 'Win a Chromebook'
->>>>>>> c06b8683
     });
 }
 
