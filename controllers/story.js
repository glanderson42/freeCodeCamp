/* eslint-disable no-catch-shadow, no-unused-vars */
var R = require('ramda'),
  debug = require('debug')('freecc:cntr:story'),
  Story = require('./../models/Story'),
  Comment = require('./../models/Comment'),
  User = require('./../models/User'),
  moment = require('../public/js/lib/moment/moment.js'),
  resources = require('./resources'),
  mongodb = require('mongodb'),
  MongoClient = mongodb.MongoClient,
  secrets = require('../config/secrets'),
  nodemailer = require('nodemailer'),
  sanitizeHtml = require('sanitize-html');

function hotRank(timeValue, rank) {
  /*
   * Hotness ranking algorithm: http://amix.dk/blog/post/19588
   * tMS = postedOnDate - foundationTime;
   * Ranking...
   * f(ts, 1, rank) = log(10)z + (ts)/45000;
   */
  var hotness;
  var z = Math.log(rank) / Math.log(10);
  hotness = z + (timeValue / 115200000);
  return hotness;

}

exports.hotJSON = function(req, res, next) {
  var story = Story.find({}).sort({'timePosted': -1}).limit(1000);
  story.exec(function(err, stories) {
    if (err) {
      return next(err);
    }

    var foundationDate = 1413298800000;

    var sliceVal = stories.length >= 100 ? 100 : stories.length;
    return res.json(stories.map(function(elem) {
      return elem;
    }).sort(function(a, b) {
      return hotRank(b.timePosted - foundationDate, b.rank, b.headline)
        - hotRank(a.timePosted - foundationDate, a.rank, a.headline);
    }).slice(0, sliceVal));

  });
};

exports.recentJSON = function(req, res, next) {
  var story = Story.find({}).sort({'timePosted': -1}).limit(100);
  story.exec(function(err, stories) {
    if (err) {
      return next(err);
    }
    return res.json(stories);
  });
};

exports.hot = function(req, res) {
 return res.render('stories/index', {
    title: 'Hot stories currently trending on Camper News',
    page: 'hot'
  });
};

exports.submitNew = function(req, res) {
  return res.render('stories/index', {
    title: 'Submit a new story to Camper News',
    page: 'submit'
  });
};

exports.search = function(req, res) {
  return res.render('stories/index', {
    title: 'Search the archives of Camper News',
    page: 'search'
  });
};

exports.recent = function(req, res) {
  return res.render('stories/index', {
    title: 'Recently submitted stories on Camper News',
    page: 'recent'
  });
};

exports.preSubmit = function(req, res) {

  var data = req.query;
  var cleanData = sanitizeHtml(data.url, {
    allowedTags: [],
    allowedAttributes: []
  }).replace(/&quot;;/g, '"');
  if (data.url.replace(/&/g, '&amp;') !== cleanData) {

    req.flash('errors', {
      msg: 'The data for this post is malformed'
    });
    return res.render('stories/index', {
      page: 'stories/submit'
    });
  }

  var title = data.title || '';
  var image = data.image || '';
  var description = data.description || '';
  return res.render('stories/index', {
    title: 'Confirm your Camper News story submission',
    page: 'storySubmission',
    storyURL: data.url,
    storyTitle: title,
    storyImage: image,
    storyMetaDescription: description
  });
};


exports.returnIndividualStory = function(req, res, next) {
  var dashedName = req.params.storyName;

  var storyName = dashedName.replace(/\-/g, ' ');

<<<<<<< HEAD
  Story.find({'storyLink': new RegExp(storyName, 'i')}, function(err, story) {
    if (err) {
      return next(err);
    }


    if (story.length < 1) {
      req.flash('errors', {
        msg: "404: We couldn't find a story with that name. Please double check the name."
      });
=======
    Story.findOne({'storyLink' : new RegExp(storyName, 'i')}, function(err, story) {
        if (err) {
            next(err);
        }


        if (story == null) {
            req.flash('errors', {
                msg: "404: We couldn't find a story with that name. Please double check the name."
            });
>>>>>>> 9c67d498

      return res.redirect('/stories/');
    }

<<<<<<< HEAD
    story = story.pop();
    var dashedNameFull = story.storyLink.toLowerCase().replace(/\s/g, '-');
    if (dashedNameFull !== dashedName) {
      return res.redirect('../stories/' + dashedNameFull);
    }

    var userVoted = false;
    try {
      var votedObj = story.upVotes.filter(function(a) {
        return a['upVotedByUsername'] === req.user['profile']['username'];
      });
      if (votedObj.length > 0) {
        userVoted = true;
      }
    } catch(err) {
      userVoted = false;
    }
    res.render('stories/index', {
      title: story.headline,
      link: story.link,
      originalStoryLink: dashedName,
      originalStoryAuthorEmail: story.author.email || "",
      author: story.author,
      description: story.description,
      rank: story.upVotes.length,
      upVotes: story.upVotes,
      comments: story.comments,
      id: story._id,
      timeAgo: moment(story.timePosted).fromNow(),
      image: story.image,
      page: 'show',
      storyMetaDescription: story.metaDescription,
      hasUserVoted: userVoted
=======
        var dashedNameFull = story.storyLink.toLowerCase().replace(/\s/g, '-');
        if (dashedNameFull !== dashedName) {
            return res.redirect('../stories/' + dashedNameFull);
        }

        var userVoted = false;
        try {
            var votedObj = story.upVotes.filter(function(a){
                return a['upVotedByUsername'] === req.user['profile']['username'];
            });
            if (votedObj.length > 0){
                userVoted = true;
            }
        } catch(err){
            userVoted = false;
        }
        res.render('stories/index', {
            title: story.headline,
            link: story.link,
            author: story.author,
            description: story.description,
            rank: story.upVotes.length,
            upVotes: story.upVotes,
            comments: story.comments,
            id: story._id,
            timeAgo: moment(story.timePosted).fromNow(),
            image: story.image,
            page: 'show',
            storyMetaDescription: story.metaDescription,
            hasUserVoted: userVoted
        });
>>>>>>> 9c67d498
    });
  });
};

exports.getStories = function(req, res, next) {
  MongoClient.connect(secrets.db, function(err, database) {
    if (err) {
      return next(err);
    }
    database.collection('stories').find({
      '$text': {
        '$search': req.body.data.searchValue
      }
    }, {
      headline: 1,
      timePosted: 1,
      link: 1,
      description: 1,
      rank: 1,
      upVotes: 1,
      author: 1,
      comments: 1,
      image: 1,
      storyLink: 1,
      metaDescription: 1,
      textScore: {
        $meta: 'textScore'
      }
    }, {
      sort: {
        textScore: {
          $meta: 'textScore'
        }
      }
    }).toArray(function(err, items) {
      if (err) {
        return next(err);
      }
      if (items !== null && items.length !== 0) {
        return res.json(items);
      }
      return res.sendStatus(404);
    });
  });
};

exports.upvote = function(req, res, next) {
  var data = req.body.data;
  Story.find({'_id': data.id}, function(err, story) {
    if (err) {
      return next(err);
    }
    story = story.pop();
    story.rank++;
    story.upVotes.push(
      {
        upVotedBy: data.upVoter._id,
        upVotedByUsername: data.upVoter.profile.username
      }
    );
    story.markModified('rank');
    story.save();
    User.find({'_id': story.author.userId}, function(err, user) {
      'use strict';
      if (err) {
        return next(err);
      }
      user = user.pop();
      user.progressTimestamps.push(Date.now());
      user.save();
    });
    return res.send(story);
  });
};

exports.comments = function(req, res, next) {
  var data = req.params.id;
  Comment.find({'_id': data}, function(err, comment) {
    if (err) {
      return next(err);
    }
    comment = comment.pop();
    return res.send(comment);
  });
};

exports.newStory = function(req, res, next) {
  if (!req.user) {
    return next(new Error('Must be logged in'));
  }
  var url = req.body.data.url;
  var cleanURL = sanitizeHtml(url, {
    allowedTags: [],
    allowedAttributes: []
  }).replace(/&quot;/g, '"');
  if (cleanURL !== url) {
    req.flash('errors', {
      msg: "The URL you submitted doesn't appear valid"
    });
    return res.json({
      alreadyPosted: true,
      storyURL: '/stories/submit'
    });

  }
  if (url.search(/^https?:\/\//g) === -1) {
    url = 'http://' + url;
  }
  Story.find({'link': url}, function(err, story) {
    if (err) {
      return next(err);
    }
    if (story.length) {
      req.flash('errors', {
        msg: "Someone's already posted that link. Here's the discussion."
      });
      return res.json({
        alreadyPosted: true,
        storyURL: '/stories/' + story.pop().storyLink
      });
    }
    resources.getURLTitle(url, processResponse);
  });

  function processResponse(err, story) {
    if (err) {
      res.json({
        alreadyPosted: false,
        storyURL: url,
        storyTitle: '',
        storyImage: '',
        storyMetaDescription: ''
      });
    } else {
      res.json({
        alreadyPosted: false,
        storyURL: url,
        storyTitle: story.title,
        storyImage: story.image,
        storyMetaDescription: story.description
      });
    }
  }
};

<<<<<<< HEAD
exports.storySubmission = function(req, res, next) {
  var data = req.body.data;
  if (req.user._id.toString() !== data.author.userId.toString()) {
    return next(new Error('Not authorized'));
  }
  var storyLink = data.headline
    .replace(/\'/g, '')
    .replace(/\"/g, '')
    .replace(/,/g, '')
    .replace(/[^a-z0-9]/gi, ' ')
    .replace(/\s+/g, ' ')
    .toLowerCase();
  var link = data.link;
  if (link.search(/^https?:\/\//g) === -1) {
    link = 'http://' + link;
  }
  var story = new Story({
    headline: sanitizeHtml(data.headline, {
      allowedTags: [],
      allowedAttributes: []
    }).replace(/&quot;/g, '"'),
    timePosted: Date.now(),
    link: link,
    description: sanitizeHtml(data.description, {
      allowedTags: [],
      allowedAttributes: []
    }).replace(/&quot;/g, '"'),
    rank: 1,
    upVotes: data.upVotes,
    author: data.author,
    comments: [],
    image: data.image,
    storyLink: storyLink,
    metaDescription: data.storyMetaDescription,
    originalStoryAuthorEmail: req.user.email
  });

  req.user.progressTimestamps.push(Date.now());
  req.user.save();

  story.save(function(err) {
    if (err) {
      return next(err);
    }
    res.send(JSON.stringify({
      storyLink: story.storyLink.replace(/\s/g, '-').toLowerCase()
    }));
  });
=======
exports.storySubmission = function(req, res) {
    var data = req.body.data;
    if (req.user._id.toString() !== data.author.userId.toString()) {
        return res.status(500);
    }
    var storyLink = data.headline
        .replace(/\'/g, '')
        .replace(/\"/g, '')
        .replace(/,/g, '')
        .replace(/[^a-z0-9]/gi, ' ')
        .replace(/\s+/g, ' ')
        .toLowerCase();

    Story.count({'storyLink': storyLink}, function(err, storyCount) {
        if (err) {
            return res.status(500);
        }

        // if duplicate storyLink add unique number
        storyLink = (storyCount === 0) ? storyLink : storyLink + ' ' + storyCount;

        var link = data.link;
        if (link.search(/^https?:\/\//g) === -1) {
            link = 'http://' + link;
        }
        var story = new Story({
            headline: sanitizeHtml(data.headline, {
                        allowedTags: [],
                        allowedAttributes: []
                      }).replace(/&quot;/g, '"'),
            timePosted: Date.now(),
            link: link,
            description: sanitizeHtml(data.description, {
                            allowedTags: [],
                            allowedAttributes: []
                        }).replace(/&quot;/g, '"'),
            rank: 1,
            upVotes: data.upVotes,
            author: data.author,
            comments: [],
            image: data.image,
            storyLink: storyLink,
            metaDescription: data.storyMetaDescription
        });

        story.save(function(err) {
            if (err) {
                return res.status(500);
            }
            res.send(JSON.stringify({
                storyLink: story.storyLink.replace(/\s/g, '-').toLowerCase()
            }));
        });
    });
>>>>>>> 9c67d498
};

exports.commentSubmit = function(req, res, next) {
  var data = req.body.data;
  if (req.user._id.toString() !== data.author.userId.toString()) {
    return next(new Error('Not authorized'));
  }
  var sanitizedBody = sanitizeHtml(data.body,
    {
      allowedTags: [],
      allowedAttributes: []
    }).replace(/&quot;/g, '"');
  if (data.body !== sanitizedBody) {
    req.flash('errors', {
      msg: 'HTML is not allowed'
    });
    return res.send(true);
  }
  var comment = new Comment({
    associatedPost: data.associatedPost,
    originalStoryLink: data.originalStoryLink,
    originalStoryAuthorEmail: data.originalStoryAuthorEmail,
    body: sanitizedBody,
    rank: 0,
    upvotes: 0,
    author: data.author,
    comments: [],
    topLevel: true,
    commentOn: Date.now()
  });

  commentSave(comment, Story, res, next);
};

exports.commentOnCommentSubmit = function(req, res, next) {
  var data = req.body.data;
  if (req.user._id.toString() !== data.author.userId.toString()) {
    return next(new Error('Not authorized'));
  }

  var sanitizedBody = sanitizeHtml(data.body,
    {
      allowedTags: [],
      allowedAttributes: []
    }).replace(/&quot;/g, '"');
  if (data.body !== sanitizedBody) {
    req.flash('errors', {
      msg: 'HTML is not allowed'
    });
    return res.send(true);
  }
  var comment = new Comment({
    associatedPost: data.associatedPost,
    body: sanitizedBody,
    rank: 0,
    upvotes: 0,
    originalStoryLink: data.originalStoryLink,
    originalStoryAuthorEmail: data.originalStoryAuthorEmail,
    author: data.author,
    comments: [],
    topLevel: false,
    commentOn: Date.now()
  });
  commentSave(comment, Comment, res, next);
};

function commentSave(comment, Context, res, next) {
  comment.save(function(err, data) {
    if (err) {
      return next(err);
    }
    try {
      Context.find({'_id': comment.associatedPost}, function (err, associatedStory) {
        if (err) {
          return next(err);
        }
        associatedStory = associatedStory.pop();
        if (associatedStory) {
          associatedStory.comments.push(data._id);
          associatedStory.save(function (err) {
            if (err) {
              return next(err);
            }
            res.send(true);
          });
        }
        User.findOne({'profile.username': associatedStory.author.username}, function(err, recipient) {
          if (err) {
            return next(err);
          }
          var recipients = '';
          if (data.originalStoryAuthorEmail && (data.originalStoryAuthorEmail !== recipient.email)) {
             recipients = data.originalStoryAuthorEmail + ',' + recipient.email;
           } else {
             recipients = recipient.email;
           }
            var transporter = nodemailer.createTransport({
              service: 'Mandrill',
              auth: {
                user: secrets.mandrill.user,
                pass: secrets.mandrill.password
              }
            });
            var mailOptions = {
              to: recipients,
              from: 'Team@freecodecamp.com',
              subject: associatedStory.author.username + " replied to your post on Camper News",
              text: [
                "Just a quick heads-up: " + associatedStory.author.username + " replied to you on Camper News.",
                "You can keep this conversation going.",
                "Just head back to the discussion here: http://freecodecamp.com/stories/" + comment.originalStoryLink,
                '- the Free Code Camp Volunteer Team'
              ].join('\n')
            };
            transporter.sendMail(mailOptions, function (err) {
              if (err) {
                return err;
              }
            });
        });
      });
    } catch (e) {
      // delete comment
      return next(err);
    }
  });
}<|MERGE_RESOLUTION|>--- conflicted
+++ resolved
@@ -120,7 +120,6 @@
 
   var storyName = dashedName.replace(/\-/g, ' ');
 
-<<<<<<< HEAD
   Story.find({'storyLink': new RegExp(storyName, 'i')}, function(err, story) {
     if (err) {
       return next(err);
@@ -131,23 +130,10 @@
       req.flash('errors', {
         msg: "404: We couldn't find a story with that name. Please double check the name."
       });
-=======
-    Story.findOne({'storyLink' : new RegExp(storyName, 'i')}, function(err, story) {
-        if (err) {
-            next(err);
-        }
-
-
-        if (story == null) {
-            req.flash('errors', {
-                msg: "404: We couldn't find a story with that name. Please double check the name."
-            });
->>>>>>> 9c67d498
 
       return res.redirect('/stories/');
     }
 
-<<<<<<< HEAD
     story = story.pop();
     var dashedNameFull = story.storyLink.toLowerCase().replace(/\s/g, '-');
     if (dashedNameFull !== dashedName) {
@@ -181,39 +167,6 @@
       page: 'show',
       storyMetaDescription: story.metaDescription,
       hasUserVoted: userVoted
-=======
-        var dashedNameFull = story.storyLink.toLowerCase().replace(/\s/g, '-');
-        if (dashedNameFull !== dashedName) {
-            return res.redirect('../stories/' + dashedNameFull);
-        }
-
-        var userVoted = false;
-        try {
-            var votedObj = story.upVotes.filter(function(a){
-                return a['upVotedByUsername'] === req.user['profile']['username'];
-            });
-            if (votedObj.length > 0){
-                userVoted = true;
-            }
-        } catch(err){
-            userVoted = false;
-        }
-        res.render('stories/index', {
-            title: story.headline,
-            link: story.link,
-            author: story.author,
-            description: story.description,
-            rank: story.upVotes.length,
-            upVotes: story.upVotes,
-            comments: story.comments,
-            id: story._id,
-            timeAgo: moment(story.timePosted).fromNow(),
-            image: story.image,
-            page: 'show',
-            storyMetaDescription: story.metaDescription,
-            hasUserVoted: userVoted
-        });
->>>>>>> 9c67d498
     });
   });
 };
@@ -359,7 +312,6 @@
   }
 };
 
-<<<<<<< HEAD
 exports.storySubmission = function(req, res, next) {
   var data = req.body.data;
   if (req.user._id.toString() !== data.author.userId.toString()) {
@@ -397,8 +349,15 @@
     originalStoryAuthorEmail: req.user.email
   });
 
-  req.user.progressTimestamps.push(Date.now());
-  req.user.save();
+    story.save(function(err) {
+        if (err) {
+            return res.status(500);
+        }
+        res.send(JSON.stringify({
+            storyLink: story.storyLink.replace(/\s/g, '-').toLowerCase()
+        }));
+    });
+};
 
   story.save(function(err) {
     if (err) {
@@ -408,62 +367,6 @@
       storyLink: story.storyLink.replace(/\s/g, '-').toLowerCase()
     }));
   });
-=======
-exports.storySubmission = function(req, res) {
-    var data = req.body.data;
-    if (req.user._id.toString() !== data.author.userId.toString()) {
-        return res.status(500);
-    }
-    var storyLink = data.headline
-        .replace(/\'/g, '')
-        .replace(/\"/g, '')
-        .replace(/,/g, '')
-        .replace(/[^a-z0-9]/gi, ' ')
-        .replace(/\s+/g, ' ')
-        .toLowerCase();
-
-    Story.count({'storyLink': storyLink}, function(err, storyCount) {
-        if (err) {
-            return res.status(500);
-        }
-
-        // if duplicate storyLink add unique number
-        storyLink = (storyCount === 0) ? storyLink : storyLink + ' ' + storyCount;
-
-        var link = data.link;
-        if (link.search(/^https?:\/\//g) === -1) {
-            link = 'http://' + link;
-        }
-        var story = new Story({
-            headline: sanitizeHtml(data.headline, {
-                        allowedTags: [],
-                        allowedAttributes: []
-                      }).replace(/&quot;/g, '"'),
-            timePosted: Date.now(),
-            link: link,
-            description: sanitizeHtml(data.description, {
-                            allowedTags: [],
-                            allowedAttributes: []
-                        }).replace(/&quot;/g, '"'),
-            rank: 1,
-            upVotes: data.upVotes,
-            author: data.author,
-            comments: [],
-            image: data.image,
-            storyLink: storyLink,
-            metaDescription: data.storyMetaDescription
-        });
-
-        story.save(function(err) {
-            if (err) {
-                return res.status(500);
-            }
-            res.send(JSON.stringify({
-                storyLink: story.storyLink.replace(/\s/g, '-').toLowerCase()
-            }));
-        });
-    });
->>>>>>> 9c67d498
 };
 
 exports.commentSubmit = function(req, res, next) {
