--- conflicted
+++ resolved
@@ -7,33 +7,36 @@
     Challenge = require('./../models/Challenge');
 
 exports.returnChallenge = function(req, res, next) {
-<<<<<<< HEAD
-  var challengeNumber = parseInt(req.params.challengeNumber) || 0;
-
-  if (challengeNumber > 59) {
-    challengeNumber = 0;
-  }
-
-  Challenge.findOne({ challengeNumber: challengeNumber }, function(err, c) {
-    if (err) {
-      debug('Challenge err: ', err);
-      return next(err);
-    }
-    res.render('challenges/show', {
-      title: 'Challenge: ' + c.name,
-      name: c.name,
-      video: c.video,
-      time: c.time,
-      steps: c.steps,
-      cc: req.user.challengesHash
-=======
     var challengeNumber = parseInt(req.params.challengeNumber) || 0;
-    var verbs = ['ACED', 'NAILED', 'ROCKED', 'SCORCHED', 'DEVASTATED', 'OWNED', 'CRUSHED', 'CONQUERED', 'KILLED', 'SHREDDED', 'ANNIHILATED', 'NUKED']
-    var phrases = ['Shout it from on top of a mountain', 'Tell everyone and their dogs', "Show them. Show them all!", "Inspire your friends", "Tell the world of your greatness", "Look accomplished on social media", 'Share news of your grand endeavor', 'Establish your alibi for the past two hours', "Prove to mom that computers aren't just for games"]
+    var verbs = [
+        'ACED',
+        'NAILED',
+        'ROCKED',
+        'SCORCHED',
+        'DEVASTATED',
+        'OWNED',
+        'CRUSHED',
+        'CONQUERED',
+        'KILLED',
+        'SHREDDED',
+        'ANNIHILATED',
+        'NUKED'
+    ];
+    var phrases = [
+        "Shout it from on top of a mountain",
+        "Tell everyone and their dogs",
+        "Show them. Show them all!",
+        "Inspire your friends",
+        "Tell the world of your greatness",
+        "Look accomplished on social media",
+        "Share news of your grand endeavor",
+        "Establish your alibi for the past two hours",
+        "Prove to mom that computers aren't just for games"
+    ];
     if (challengeNumber > 59) { challengeNumber = 0; }
     Challenge.find({}, function (err, c) {
         if (err) {
-            console.error('Challenge err: ', err);
+            debug('Challenge err: ', err);
             next(err);
         }
         res.render('challenges/show', {
@@ -44,11 +47,9 @@
             steps: c[challengeNumber].steps,
             number: challengeNumber,
             cc: req.user ? req.user.challengesHash : undefined,
-            verb: verbs[Math.floor(Math.random()*verbs.length)],
-            phrase: phrases[Math.floor(Math.random()*phrases.length)],
+            verb: verbs[Math.floor(Math.random() * verbs.length)],
+            phrase: phrases[Math.floor(Math.random() * phrases.length)],
             challenges: c
         });
->>>>>>> 3ac4ecdd
     });
-  });
 };