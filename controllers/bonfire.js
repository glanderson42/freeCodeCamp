--- conflicted
+++ resolved
@@ -8,15 +8,11 @@
  * Bonfire controller
  */
 
-<<<<<<< HEAD
 exports.bonfireNames = function(req, res) {
     res.render('bonfires/showList', {
         bonfireList: resources.allBonfireNames()
     });
 };
-=======
-var highestBonfireNumber = resources.numberOfBonfires();
->>>>>>> dda90187
 
 exports.index = function(req, res) {
     res.render('bonfire/show.jade', {
