--- conflicted
+++ resolved
@@ -49,7 +49,6 @@
       return next(err);
     }
 
-<<<<<<< HEAD
     courseware = courseware.pop();
     if (courseware === undefined) {
       req.flash('errors', {
@@ -61,9 +60,6 @@
     nameString = courseware.name.toLowerCase().replace(/\s/g, '-');
     return res.redirect('../challenges/' + nameString);
   });
-=======
-
->>>>>>> 9c67d498
 };
 
 exports.returnIndividualCourseware = function(req, res, next) {
@@ -368,7 +364,6 @@
     });
 
     var index = req.user.uncompletedCoursewares.indexOf(coursewareHash);
-    console.log('index here', index)
     if (index > -1) {
       req.user.progressTimestamps.push(Date.now() || 0);
       req.user.uncompletedCoursewares.splice(index, 1);
