@import "lib/bootstrap/bootstrap";
@import "lib/bootstrap-social/bootstrap-social";
@import "lib/ionicons/ionicons";
@import "lib/animate.min.less";
@import "lib/bootstrap/variables";

html,body,div,span,a,li,td,th {
  font-family: 'Lato', sans-serif;
  font-weight: 300;
}

li, .wrappable {
  white-space: pre;           /* CSS 2.0 */
  white-space: pre-wrap;      /* CSS 2.1 */
  white-space: pre-line;      /* CSS 3.0 */
  white-space: -pre-wrap;     /* Opera 4-6 */
  white-space: -o-pre-wrap;   /* Opera 7 */
  white-space: -moz-pre-wrap; /* Mozilla */
  white-space: -hp-pre-wrap;  /* HP Printers */
  word-wrap: break-word;      /* IE 5+ */
}

html {
  position: relative;
  min-height: 100%;
  // hack to prevent horizontal overflow problem on showHTML view
  overflow-x: hidden;
}

body.full-screen-body-background {
  background-color: #eeeeee;
}

body.top-and-bottom-margins {
  padding-top: 80px;
  margin-bottom: 60px;
}

body.no-top-and-bottom-margins {
  margin: 70px 20px 50px 20px;
}

h1, h2 {
  font-weight: 400;
}

.btn {
  font-weight: 400;
}

h1, h2, h3, h4, h5, h6, p, li {
  padding-top: 5px;
  padding-bottom: 5px;
}

// Alerts
// -------------------------

.alert {
  margin-top: 20px;
}

// Thumbnails
// -------------------------

.thumbnail {
  padding: 0;
  border-radius: 0;
  box-shadow: 0 0 5px #ccc, inset 0 0 0 #000;
}

// Font Icons
// -------------------------

.fa,
[class^='ion-'] {
  margin-right: 5px;
}

.img-center {
  margin: 0 auto;
}

.three-by-three {
  height: 100px;
}

/**/

.btn-cta {
  font-size: 40px;
}

.nonprofit-cta {
  font-size: 28px;
}

.btn {
  white-space: normal;
  -webkit-box-shadow: 2px 4px 1px rgba(0, 0, 0, 0.3);
  -moz-box-shadow:    2px 4px 1px rgba(0, 0, 0, 0.3);
  box-shadow:         2px 4px 1px rgba(0, 0, 0, 0.3);
}

.btn-nav {
  margin-top: 10px;
}

ul {
  list-style: none;
  word-wrap: break-word;
}

.img-center {
  margin:0 auto;
}

.centered-iframe {
  display:block;
}

@media (min-width: 767px) {
  .landing-panel-body {
    padding-left: 40px;
    padding-right: 40px;
  }
}

.landing-panel-heading {
  font-size: 40px;
}

.panel-heading {
  font-size: 25px;
}

.panel-heading > h1 {
  font-size: 25px;
  padding: 2px;
  margin: 2px;
}

.navbar-brand {
  font-size: 26px;
}

.ten-pixel-break {
  height: 10px;
}

.fifteen-pixel-break {
  height: 15px;
}

.nav-height {
  height: 50px;
  border: none;
}

.landing-icon {
  height: 200px;
  width: 200px;
}

.completion-icon{
  font-size: 150px;
}

.responsive-container { position: relative; padding-bottom: 56.25%; padding-top: 30px; height: 0; overflow: hidden; }
.responsive-container iframe { position: absolute; top: 0; left: 0; width: 100%; height: 100%; }

.positive-5 {
  margin-top: 5px;
}

.positive-10 {
  padding-top: 10px;
}

.positive-15 {
  margin-top: 15px;
}

.negative-45 {
  margin-top: -45px;
  margin-bottom: -45px;
}

.negative-10 {
  margin-top: -10px;
}

.negative-28 {
  margin-top: -28px;
}

.negative-35 {
  margin-top: -35px;
}

.negative-30 {
  margin-top: -30px;
}

.negative-5 {
  margin-top: -5px;
}

.negative-15 {
  margin-top: -15px;
}

.negative-20 {
  margin-top: -20px;
}

.landing-p {
  font-size: 18px !important;
}

.text-success {
  color: @brand-success;
}

.delay-1 {
  -webkit-animation-delay: 1s;
  animation-delay: 1s;
}

.delay-2 {
  -webkit-animation-delay: 2s;
  animation-delay: 2s;
}

.delay-4 {
  -webkit-animation-delay: 4s;
  animation-delay: 4s;
}

.delay-10 {
  -webkit-animation-delay: 10s;
  animation-delay: 10s;
}

.fast-animation {
  -webkit-animation-duration: 0.5s;
  animation-duration: 0.5s;
}

.slow-animation {
  -webkit-animation-duration: 1.5s;
  animation-duration: 1.5s;
}

.disabled {
  pointer-events: none;
  cursor: default;
  color: graytext !important;
}

.hidden-element {
  display: none;
}

.button-container {
  height: 120px;
}

.nav-logo {
  height: 40px;
  margin-top: -10px;
  @media (max-width: 381px) {
    height: 30px;
    margin-top: -5px;
  }
  @media (min-width: 767px) and (max-width: 890px) {
    height: 30px;
    margin-top: -5px;
  }

}

.navbar-right {
  @media (min-width: 767px) {
    padding-right: 50px;
  }
  @media (max-width: 991px) and (min-width: 768px) {
    position: absolute;
    right:0;
    margin-right: 10px;
    white-space: nowrap;
  }
}
.navbar {
  white-space: nowrap;
  border: none;
  @media (min-width: 767px) {
    padding-left: 30px;
    padding-right: 30px;
  }
}

.panel-body {
  margin-bottom: -6px;
}

.strikethrough {
  text-decoration: line-through;
}

.btn-social {
  width: 250px;
  margin: auto;
}

.btn-link-social {
  max-width: 400px;
  margin: auto;
  margin-bottom: 10px;
}

.navbar {
  background-color: #4a2b0f;
}

.navbar-nav > li > a {
  color: #eee;
  &:hover {
    color: #4a2b0f;
  }
}

.hug-top {
  margin-top: -35px;
  margin-bottom: -10px;
}

.big-text {
  font-size: 63px;
}

.scroll-lock {
  overflow: hidden;
  height: 100%;
}

.signup-btn.btn {
  background-color: #ffac33;
  background-image: linear-gradient(#ffcc4d, #ffac33);
  -ms-filter: "progid:DXImageTransform.Microsoft.gradient(startColorstr=#ffcc4d,  endColorstr=#ffac33,  GradientType=0)";
  border-color: #f1a02a;
  color: #292f33 !important;
  text-shadow: 0 1px 0 rgba(255, 255, 255, 0.5);
}
.signup-btn:hover, .signup-btn:focus {
  background-color: #e99110;
  background-image: linear-gradient(#ffcc4d, #e99110);
  -ms-filter: "progid:DXImageTransform.Microsoft.gradient(startColorstr=#ffcc4d,  endColorstr=#e99110,  GradientType=0)";
  border-color: #ec8b11;
  color: #292f33 !important;
}
.signup-btn:active {
  background-color: #f2a330;
  background-image: none;
  box-shadow: inset 0 1px 4px rgba(0, 0, 0, 0.3);
}
.profile-image {
  border-radius: 5px;
  width: 200px;
  height: 200px;
  padding-left: 5px;
  padding-right: 5px;
}

.team-member {
  height: 420px;
}

*, *:before, *:after {box-sizing:  border-box !important;}

.masonry-row {
  -moz-column-width: 18em;
  -webkit-column-width: 18em;
  -moz-column-gap: 1em;
  -webkit-column-gap:1em;
}

.masonry-block {
  display: inline-block;
  padding:  .25rem;
  width:  100%;
}

.masonry-relative {
  position:relative;
  display: block;
}

.next-challenge-button {
  max-width: 1500px;
  margin:0 auto;
}

.btn-big {
  font-size: 30px;
}

.big-text-field {
  font-size: 30px;
  height: 57px;
}

.btn-responsive {
  @media (max-width: 768px) {
    font-size: 15px;
    height: 26.5px;
    padding-top: 1px;
  }
}

.field-responsive {
  @media (max-width: 768px) {
    font-size: 15px;
    height: 26.5px;
  }
}

.table {
  margin-left: -16px;
}

thead {
  font-size: 150%;
}

.nowrap {
  white-space: nowrap;
}

.big-break {
  margin-top: 50px;
  margin-bottom: 50px;
}

.profile-picture {
  height: 50px;
  width: 50px;
}

.navbar-nav a {
  color: #eee;
  font-size: 20px;
  margin-top: -5px;
  margin-bottom: -5px;
}
.navbar-toggle {
  color: #eee;
}

.navbar-right {
  background-color: #4a2b0f;
  text-align: center;
}

.signup-btn-nav {
  margin-top:-2px !important;
  padding-top: 10px !important;
  padding-bottom: 10px !important;
}

.nameline {
  margin-top: -5px;
  font-size: 40px;
}

.public-profile-img {
  height: 200px;
  width: 200px;
  border-radius: 5px;
}

.ng-invalid.ng-dirty {
  border-color: #FA787E;
}
.ng-valid.ng-dirty {
  border-color: #78FA89;
}

.desktop-narrow {
  @media (min-width: 767px) {
    marign: 0 auto;
    width: 80%;
  }
}

.min650 {
  min-height: 630px;
}

.portfolio-image {
  height: 225px;
  width: 300px;
  border-radius: 5px;
}

.flat-top {
  margin-top: -5px;
}

.negative-bottom {
  margin-bottom: -20px;
}

.min-height-1000 {
  min-height: 1000px;
}

.points-on-top {
  color: #eee;
  font-size: 35px;
  z-index: 2;
  width: 60%;
  margin: 0 auto;
  position: relative;
  top: 50%;
  transform: translateY(-50%);
}

.landing-skill-icon {
  color: #215f1e;
  font-size: 150px;
}

.black-text {
  color: #333;
  font-weight: 400;
  font-size: 40px;
}

.font-awesome-padding {
  margin-top: 45px;
  margin-bottom: 20px;
}

.background-svg {
  width: 220px;
  height: 220px;
  background-image: url("https://s3.amazonaws.com/freecodecamp/certificate-icon.svg");
  background-size: 120%;
  background-repeat: no-repeat;
  background-position: center;
}

.testimonial-image {
  border-radius: 5px;
  height: 200px;
  width: 200px;
  color: #009900
}

.testimonial-copy {
  font-size: 20px;
  text-align: center;
  @media (min-width: 991px) and (max-width: 1199px) {
    height: 120px;
  }
  @media (min-width: 1200px) {
    height: 90px;
  }
}

.hamburger-dropdown {
  @media (max-width: 768px) {
    margin-top:  -5px;
  }
}

.challenge-list-header {
  background-color: #215f1e;
  color: #eee;
  font-size: 36px;
  text-align: center;
  margin-bottom: -30px;
  border-radius: 5px 5px 0px 0px;
  padding-left: 50px;
}

.all-list-header {
  background-color: #4A2B0F;
  color: #eee;
  font-size: 36px;
  text-align: center;
  margin-bottom: -30px;
  border-radius: 5px 5px 0px 0px;
  padding-left: 50px;

}

.closing-x {
  color: #eee;
  font-size: 50px;
  text-align: right;
}

.fcc-footer {
  width: 100%;
  text-align: center;
  background-color: #4a2b0f;
  height: 40px;
  bottom: 0;
  left: 0;
  position: absolute;
  a {
    font-size: 28px;
    color: #eee;
    &:hover {
      color: #4a2b0f;
      background-color: #eee;
      text-decoration: none;
    }
  }
}

.embed-responsive-twitch-chat {
  padding-bottom: 117%;
}

#directions {
  text-align: left;
  font-size: 15px;
}

.jquery-exercises-well {
  text-align: left;
  height: 200px;
}

#exercise-directory {
  font-size: 20px;
}

#current-exercise {
  text-size: 250px;
}

.bonfire-instructions {
  margin-bottom: 5px;
}



/**
 * Bonfire styling
 */

form.code span {
  font-size: 18px;
  font-family: "Ubuntu Mono";
  padding-bottom: 0px;
  margin-bottom: 0px;
  height: 100%;
}

.CodeMirror-linenumber {
  font-size: 18px;
  font-family: "Ubuntu Mono";
}

#mainEditorPanel {
  height: 100%;
}

.big-error-icon {
  font-size: 40px;
  color: @brand-danger;
}

.big-success-icon {
  font-size: 40px;
  color: @brand-primary;
}

.test-output {
  font-size: 15px;
  font-family: "Ubuntu Mono";
}

#mainEditorPanel .panel-body {
  padding-bottom: 0px;
}

.panel-bonfire {
  height: 100%
}

div.CodeMirror-scroll {
  padding-bottom: 30px;
}

.test-vertical-center {
  margin-top: 15px;
}

.cm-s-monokai.CodeMirror {
  border-radius: 5px;
}
.bonfire-flames  {
 margin-top: -20px;
 margin-bottom: -2px;
}

.bonfire-top {
  margin-top: -30px;
}

iframe.iphone {
  border: none;
  @media(min-width: 992px) {
    width: 280px;
    height: 500px;
    position: absolute;
    top: 70px;
    right: 25px;
    overflow-y: scroll;
  }
  @media(max-width: 991px) {
    width: 100%;
    border-radius: 5px;
    overflow-y: visible;

  }
}

// To adjust right margin, negative values bring the image closer to the edge of the screen
.iphone-position {
  position: absolute;
  top: -50px;
  right: -205px;
  z-index: -1;
}

.courseware-height {
  min-height: 650px;
}

// This is used to give icons text for screen readers to read out, without needing the text to actually appear.
.icon-lock{
  font-size: 0px;
}

.stats-text {
  font-size: 26px;
  line-height: 150%;
}

.github-and-twitter-button-text {
  padding-top: 10px;
}

.gitter-imbed {
  height: 100%;
  margin-bottom: 50px;
}

.btn-primary-ghost {
  background: transparent;
  color: @brand-primary;

  /* CSS Transition */
  -webkit-transition: background .2s ease-in-out, border .2s ease-in-out;
  -moz-transition: background .2s ease-in-out, border .2s ease-in-out;
  -ms-transition: background .2s ease-in-out, border .2s ease-in-out;
  -o-transition: background .2s ease-in-out, border .2s ease-in-out;
  transition: background .2s ease-in-out, border .2s ease-in-out;
}

.hamburger {
  width: 80px;
  padding-left: 0px;
  padding-right: 0px;
  margin-left: 0px;
  margin-right: 2px;
  text-align:left;
  font-size: 10px;
}

.hamburger-text {
  line-height: 0.75em;
  margin-top: 10px;
  font-size: 16px;
  margin-left: -5px;
}

.tight-h3 {
  margin-top: -4px;
  margin-bottom: -4px;
}

.story-list {
  padding-bottom: 30px;
  margin-bottom: 30px;
}

.big-ion-up-arrow {
  font-size: 45px;
  margin-top: -10px;
  margin-bottom: -15px;
  text-align: center;
}

.big-ion-up-arrow  #upvote, #reply-to-main-post {
    cursor: pointer;
}

.story-up-votes {
  padding-top: 0px;
  margin-left: -5px;
  text-align: center;
}

.control-label .control-label-story-submission {
  telt-align: left;
}

.img-story-post {
  max-width: 110px;
  max-height: 110px;
}

.spacer {
  padding: 15px 0 15px 0;
}

.img-news {
  width: 50px;
  height: 50px;
}

.url-preview {
  max-width: 250px;
  max-height: 250px;
}

//.media ~ .media .media-body-wrapper:nth-child(odd) {
//  background-color: #e5e5e5;
//}

.media-news {
  width: 100%;
}

.story-headline {
  font-size: 20px;
}

#reply-to-main-post, #upvote {
  cursor: pointer;
}

.btn-no-shadow {
  -webkit-box-shadow: 0px 0px 0px rgba(0, 0, 0, 0);
  -moz-box-shadow:    0px 0px 0px rgba(0, 0, 0, 0);
  box-shadow:         0px 0px 0px rgba(0, 0, 0, 0);
}

#cal-heatmap {
<<<<<<< HEAD
  margin: 0 auto;
  background-color: #fefefe;
=======
  width: 361px;
}

.cal-heatmap-container {
  background-color: #EEEEEE;
>>>>>>> 03022c68
}

//uncomment this to see the dimensions of all elements outlined in red
//* {
//  border-color: red;
//  border-width: 1px;
//  border-style: solid;
//}<|MERGE_RESOLUTION|>--- conflicted
+++ resolved
@@ -864,16 +864,11 @@
 }
 
 #cal-heatmap {
-<<<<<<< HEAD
-  margin: 0 auto;
-  background-color: #fefefe;
-=======
   width: 361px;
 }
 
 .cal-heatmap-container {
   background-color: #EEEEEE;
->>>>>>> 03022c68
 }
 
 //uncomment this to see the dimensions of all elements outlined in red
