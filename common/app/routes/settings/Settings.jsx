import React, { PropTypes } from 'react';
import { connect } from 'react-redux';
import { createSelector } from 'reselect';

import { Button, Row, Col } from 'react-bootstrap';
import FA from 'react-fontawesome';

import LockedSettings from './Locked-Settings.jsx';
import JobSettings from './Job-Settings.jsx';
import SocialSettings from './Social-Settings.jsx';
import EmailSettings from './Email-Setting.jsx';
import LanguageSettings from './Language-Settings.jsx';
import SettingsSkeleton from './Settings-Skeleton.jsx';

import { toggleUserFlag } from './redux';
import {
  toggleNightMode,
  updateTitle,

  signInLoadingSelector,
  userSelector
} from '../../redux';
import ChildContainer from '../../Child-Container.jsx';


const mapDispatchToProps = {
  updateTitle,
  toggleNightMode,
  toggleIsAvailableForHire: () => toggleUserFlag('isAvailableForHire'),
  toggleIsLocked: () => toggleUserFlag('isLocked'),
  toggleQuincyEmail: () => toggleUserFlag('sendQuincyEmail'),
  toggleNotificationEmail: () => toggleUserFlag('sendNotificationEmail'),
  toggleMonthlyEmail: () => toggleUserFlag('sendMonthlyEmail')
};

const mapStateToProps = createSelector(
  userSelector,
  signInLoadingSelector,
  (
    {
      username,
      email,
      isAvailableForHire,
      isLocked,
      isGithubCool,
      isTwitter,
      isLinkedIn,
      sendMonthlyEmail,
      sendNotificationEmail,
      sendQuincyEmail
    },
    showLoading,
  ) => ({
    showLoading,
    username,
    email,
    isAvailableForHire,
    isLocked,
    isGithubCool,
    isTwitter,
    isLinkedIn,
    sendMonthlyEmail,
    sendNotificationEmail,
    sendQuincyEmail
  })
);
const propTypes = {
  children: PropTypes.element,
  email: PropTypes.string,
  initialLang: PropTypes.string,
  isAvailableForHire: PropTypes.bool,
  isGithubCool: PropTypes.bool,
  isLinkedIn: PropTypes.bool,
  isLocked: PropTypes.bool,
  isTwitter: PropTypes.bool,
  lang: PropTypes.string,
  sendMonthlyEmail: PropTypes.bool,
  sendNotificationEmail: PropTypes.bool,
  sendQuincyEmail: PropTypes.bool,
  showLoading: PropTypes.bool,
  toggleIsAvailableForHire: PropTypes.func.isRequired,
  toggleIsLocked: PropTypes.func.isRequired,
  toggleMonthlyEmail: PropTypes.func.isRequired,
  toggleNightMode: PropTypes.func.isRequired,
  toggleNotificationEmail: PropTypes.func.isRequired,
  toggleQuincyEmail: PropTypes.func.isRequired,
  updateMyLang: PropTypes.func,
  updateTitle: PropTypes.func.isRequired,
  username: PropTypes.string
};

export class Settings extends React.Component {
  constructor(...props) {
    super(...props);
    this.updateMyLang = this.updateMyLang.bind(this);
  }

  updateMyLang(e) {
    e.preventDefault();
    const lang = e.target.value;
    this.props.updateMyLang(lang);
  }

  componentWillMount() {
    this.props.updateTitle('Settings');
  }

  render() {
    const {
      children,
      username,
      isAvailableForHire,
      isLocked,
      isGithubCool,
      isTwitter,
      isLinkedIn,
      showLoading,
      email,
      sendMonthlyEmail,
      sendNotificationEmail,
      sendQuincyEmail,
      toggleIsAvailableForHire,
      toggleNightMode,
      toggleIsLocked,
      toggleQuincyEmail,
      toggleMonthlyEmail,
      toggleNotificationEmail
    } = this.props;
    if (!username && !showLoading) {
      return <SettingsSkeleton />;
    }
    if (children) {
      return (
        <ChildContainer>
          { children }
        </ChildContainer>
      );
    }
    return (
      <ChildContainer>
        <div className='container'>
          <Row>
            <Col xs={ 12 }>
              <Button
                block={ true }
                bsSize='lg'
                bsStyle='primary'
                className='btn-link-social'
                href={ `/${username}` }
                >
                <FA name='user' />
                Show me my public profile
              </Button>
              <Button
                block={ true }
                bsSize='lg'
                bsStyle='primary'
                className='btn-link-social'
                href={ '/signout' }
                >
                Sign me out of freeCodeCamp
              </Button>
              <Button
                block={ true }
                bsSize='lg'
                bsStyle='primary'
                className='btn-link-social'
                href={ 'mail:team@freecodecamp.com' }
                >
                Email us at team@freecodecamp.com
              </Button>
            </Col>
          </Row>
          <h1 className='text-center'>Settings for your Account</h1>
          <h2 className='text-center'>Actions</h2>
          <Row>
            <Col xs={ 12 }>
              <Button
                block={ true }
                bsSize='lg'
                bsStyle='primary'
                className='btn-link-social'
                onClick={ toggleNightMode }
                >
                NightMode
              </Button>
            </Col>
          </Row>
          <Row>
            <Col xs={ 12 }>
              <SocialSettings
                isGithubCool={ isGithubCool }
                isLinkedIn={ isLinkedIn }
                isTwitter={ isTwitter }
              />
            </Col>
          </Row>
          <div className='spacer' />
          <h2 className='text-center'>Account Settings</h2>
          <Row>
            <Col xs={ 12 }>
              <Button
                block={ true }
                bsSize='lg'
                bsStyle='primary'
                className='btn-link-social'
                href='/commit'
                >
                Edit my pledge
              </Button>
            </Col>
          </Row>
          <div className='spacer' />
          <h2 className='text-center'>Privacy Settings</h2>
          <Row>
            <Col
              md={ 6 }
              mdOffset={ 3 }
              sm={ 8 }
              smOffset={ 2 }
              xs={ 12 }
              >
              <LockedSettings
                isLocked={ isLocked }
                toggle={ toggleIsLocked }
              />
            </Col>
          </Row>
          <div className='spacer' />
          <h2 className='text-center'>Job Search Settings</h2>
          <Row>
            <Col
              md={ 6 }
              mdOffset={ 3 }
              sm={ 8 }
              smOffset={ 2 }
              xs={ 12 }
              >
<<<<<<< HEAD
              Sign me out of freeCodeCamp
            </Button>
            <Button
              block={ true }
              bsSize='lg'
              bsStyle='primary'
              className='btn-link-social'
              href={ 'mail:team@freecodecamp.org' }
              >
              Email us at team@freecodecamp.org
            </Button>
          </Col>
        </Row>
        <h1 className='text-center'>Settings for your Account</h1>
        <h2 className='text-center'>Actions</h2>
        <Row>
          <Col xs={ 12 }>
            <Button
              block={ true }
              bsSize='lg'
              bsStyle='primary'
              className='btn-link-social'
              onClick={ toggleNightMode }
=======
              <JobSettings
                isAvailableForHire={ isAvailableForHire }
                toggle={ toggleIsAvailableForHire }
              />
            </Col>
          </Row>
          <div className='spacer' />
          <h2 className='text-center'>Email Settings</h2>
          <Row>
            <Col
              md={ 6 }
              mdOffset={ 3 }
              sm={ 8 }
              smOffset={ 2 }
              xs={ 12 }
              >
              <EmailSettings
                email={ email }
                sendMonthlyEmail={ sendMonthlyEmail }
                sendNotificationEmail={ sendNotificationEmail }
                sendQuincyEmail={ sendQuincyEmail }
                toggleMonthlyEmail={ toggleMonthlyEmail }
                toggleNotificationEmail={ toggleNotificationEmail }
                toggleQuincyEmail={ toggleQuincyEmail }
              />
            </Col>
          </Row>
          <div className='spacer' />
          <h2 className='text-center'>Display challenges in:</h2>
          <Row>
            <Col
              md={ 6 }
              mdOffset={ 3 }
              sm={ 8 }
              smOffset={ 2 }
              xs={ 12 }
>>>>>>> a5c330de
              >
              <LanguageSettings />
            </Col>
          </Row>
          <div className='spacer' />
          <h2 className='text-center'>Danger Zone</h2>
          <Row>
            <Col
              md={ 6 }
              mdOffset={ 3 }
              sm={ 8 }
              smOffset={ 2 }
              xs={ 12 }
              >
              <Button
                block={ true }
                bsSize='lg'
                bsStyle='danger'
                className='btn-link-social'
                href='/delete-my-account'
                >
                Delete my freeCodeCamp account
              </Button>
              <Button
                block={ true }
                bsSize='lg'
                bsStyle='danger'
                className='btn-link-social'
                href='/reset-my-progress'
                >
                Reset all of my progress and brownie points
              </Button>
            </Col>
          </Row>
      </div>
      </ChildContainer>
    );
  }
}

Settings.displayName = 'Settings';
Settings.propTypes = propTypes;

export default connect(
  mapStateToProps,
  mapDispatchToProps
)(Settings);<|MERGE_RESOLUTION|>--- conflicted
+++ resolved
@@ -236,31 +236,6 @@
               smOffset={ 2 }
               xs={ 12 }
               >
-<<<<<<< HEAD
-              Sign me out of freeCodeCamp
-            </Button>
-            <Button
-              block={ true }
-              bsSize='lg'
-              bsStyle='primary'
-              className='btn-link-social'
-              href={ 'mail:team@freecodecamp.org' }
-              >
-              Email us at team@freecodecamp.org
-            </Button>
-          </Col>
-        </Row>
-        <h1 className='text-center'>Settings for your Account</h1>
-        <h2 className='text-center'>Actions</h2>
-        <Row>
-          <Col xs={ 12 }>
-            <Button
-              block={ true }
-              bsSize='lg'
-              bsStyle='primary'
-              className='btn-link-social'
-              onClick={ toggleNightMode }
-=======
               <JobSettings
                 isAvailableForHire={ isAvailableForHire }
                 toggle={ toggleIsAvailableForHire }
@@ -297,7 +272,6 @@
               sm={ 8 }
               smOffset={ 2 }
               xs={ 12 }
->>>>>>> a5c330de
               >
               <LanguageSettings />
             </Col>
