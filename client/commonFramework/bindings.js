window.common = (function(global) {
  const {
    $,
    Rx: { Observable },
    common = { init: [] }
  } = global;

  common.ctrlEnterClickHandler = function ctrlEnterClickHandler(e) {
    // ctrl + enter or cmd + enter
    if (
      e.keyCode === 13 &&
      (e.metaKey || e.ctrlKey)
    ) {
      $('#complete-courseware-dialog').off('keydown', ctrlEnterClickHandler);
      if ($('#submit-challenge').length > 0) {
        $('#submit-challenge').click();
      } else {
        window.location = '/challenges/next-challenge?id=' + common.challengeId;
      }
    }
  };

  common.init.push(function($) {

    var $marginFix = $('.innerMarginFix');
    $marginFix.css('min-height', $marginFix.height());

    common.submitBtn$ = Observable.fromEvent($('#submitButton'), 'click');

    common.resetBtn$ = Observable.fromEvent($('#reset-button'), 'click');

    // init modal keybindings on open
    $('#complete-courseware-dialog').on('shown.bs.modal', function() {
      $('#complete-courseware-dialog').keydown(common.ctrlEnterClickHandler);
    });

    // remove modal keybinds on close
    $('#complete-courseware-dialog').on('hidden.bs.modal', function() {
      $('#complete-courseware-dialog').off(
        'keydown',
        common.ctrlEnterClickHandler
      );
    });

    // video checklist binding
    $('.challenge-list-checkbox').on('change', function() {
      var checkboxId = $(this).parent().parent().attr('id');
      if ($(this).is(':checked')) {
        $(this).parent().siblings().children().addClass('faded');
        if (!localStorage || !localStorage[checkboxId]) {
          localStorage[checkboxId] = true;
        }
      }

      if (!$(this).is(':checked')) {
        $(this).parent().siblings().children().removeClass('faded');
        if (localStorage[checkboxId]) {
          localStorage.removeItem(checkboxId);
        }
      }
    });

    $('.checklist-element').each(function() {
      var checklistElementId = $(this).attr('id');
      if (localStorage[checklistElementId]) {
        $(this).children().children('li').addClass('faded');
        $(this).children().children('input').trigger('click');
      }
    });


    // video challenge submit
    $('#next-courseware-button').on('click', function() {
      $('#next-courseware-button').unbind('click');
      if ($('.signup-btn-nav').length < 1) {
        var data;
        var completedWith = $('#completed-with').val() || null;
        var publicURL = $('#public-url').val() || null;
        var githubURL = $('#github-url').val() || null;
        switch (common.challengeType) {
          case common.challengeTypes.HTML:
          case common.challengeTypes.JS:
          case common.challengeTypes.VIDEO:
            data = {
              challengeInfo: {
                challengeId: common.challengeId,
                challengeName: common.challengeName
              }
            };
            $.post('/completed-challenge/', data)
              .success(function(res) {
                if (!res) {
                  return;
                }
                window.location.href = '/challenges/next-challenge?id=' +
                  common.challengeId;
              })
              .fail(function() {
                window.location.href = '/challenges';
              });

            break;
          case common.challengeTypes.BASEJUMP:
          case common.challengeTypes.ZIPLINE:
            data = {
              challengeInfo: {
                challengeId: common.challengeId,
                challengeName: common.challengeName,
                completedWith: completedWith,
                publicURL: publicURL,
                githubURL: githubURL,
                challengeType: common.challengeType,
                verified: false
              }
            };

            $.post('/completed-zipline-or-basejump/', data)
              .success(function() {
                window.location.href = '/challenges/next-challenge?id=' +
                  common.challengeId;
              })
              .fail(function() {
                window.location.replace(window.location.href);
              });
            break;

          case common.challengeTypes.BONFIRE:
            window.location.href = '/challenges/next-challenge?id=' +
              common.challengeId;
            break;

          default:
            console.log('Happy Coding!');
            break;
          }
      }
    });

    if (common.challengeName) {
      window.ga('send', 'event', 'Challenge', 'load', common.challengeName);
    }

    $('#complete-courseware-dialog').on('hidden.bs.modal', function() {
      if (common.editor.focus) {
        common.editor.focus();
      }
    });

    $('#trigger-issue-modal').on('click', function() {
      $('#issue-modal').modal('show');
    });

    $('#trigger-help-modal').on('click', function() {
      $('#help-modal').modal('show');
    });

    $('#trigger-reset-modal').on('click', function() {
      $('#reset-modal').modal('show');
    });

    $('#trigger-pair-modal').on('click', function() {
      $('#pair-modal').modal('show');
    });

    $('#completed-courseware').on('click', function() {
      $('#complete-courseware-dialog').modal('show');
    });

    $('#help-ive-found-a-bug-wiki-article').on('click', function() {
      window.open(
        'https://github.com/FreeCodeCamp/FreeCodeCamp/wiki/' +
          "Help-I've-Found-a-Bug",
        '_blank'
      );
    });

    $('#search-issue').on('click', function() {
      var queryIssue = window.location.href
        .toString()
        .split('?')[0]
        .replace(/(#*)$/, '');
      window.open(
        'https://github.com/FreeCodeCamp/FreeCodeCamp/issues?q=' +
        'is:issue is:all ' +
        (common.challengeName) +
        ' OR ' +
        queryIssue
          .substr(queryIssue.lastIndexOf('challenges/') + 11)
          .replace('/', ''), '_blank');
    });

<<<<<<< HEAD
=======
    $('#gist-share').on('click', function() {
      var gistWindow = window.open('', '_blank');

      $('#gist-share')
        .attr('disabled', 'true')
        .removeClass('btn-danger')
        .addClass('btn-warning disabled');

      function createCORSRequest(method, url) {
        var xhr = new XMLHttpRequest();
        if ('withCredentials' in xhr) {
          xhr.open(method, url, true);
        } else if (typeof XDomainRequest !== 'undefined') {
          xhr = new XDomainRequest();
          xhr.open(method, url);
        } else {
          xhr = null;
        }
        xhr.setRequestHeader('Content-type', 'application/json; charset=utf-8');
        return xhr;
      }

      var request = createCORSRequest('post', 'https://api.github.com/gists');
      if (!request) {
        return null;
      }

      request.onload = function() {
        if (
          request.readyState === 4 &&
          request.status === 201 &&
          request.statusText === 'Created'
        ) {
          gistWindow.location.href =
            JSON.parse(request.responseText)['html_url'];
        }
      };

      var description = common.username ?
        'http://www.freecodecamp.com/' + common.username + ' \'s s' :
        'S';

      var data = {
        description: description + 'olution for ' + common.challengeName,
        public: true,
        files: {}
      };
      var challengeLink = window.location.href
        .toString()
        .split('?')[0]
        .replace(/(#*)$/, '');
      var filename = challengeLink
        .substr(challengeLink.lastIndexOf('challenges/') + 11)
        .replace('/', '') + '.js';

      data.files[filename] = {
        content: '// ' +
          common.challengeName +
          '\n' +
          (common.username ? '// Author: @' + common.username + '\n' : '') +
          '// Challenge: ' +
          challengeLink +
          '\n' +
          '// Learn to Code at Free Code Camp (www.freecodecamp.com)' +
          '\n\n' +
          common.editor.getValue().trim()
      };

      request.send(JSON.stringify(data));
    });
>>>>>>> c23367f6
  });

  return common;
}(window));<|MERGE_RESOLUTION|>--- conflicted
+++ resolved
@@ -189,79 +189,6 @@
           .replace('/', ''), '_blank');
     });
 
-<<<<<<< HEAD
-=======
-    $('#gist-share').on('click', function() {
-      var gistWindow = window.open('', '_blank');
-
-      $('#gist-share')
-        .attr('disabled', 'true')
-        .removeClass('btn-danger')
-        .addClass('btn-warning disabled');
-
-      function createCORSRequest(method, url) {
-        var xhr = new XMLHttpRequest();
-        if ('withCredentials' in xhr) {
-          xhr.open(method, url, true);
-        } else if (typeof XDomainRequest !== 'undefined') {
-          xhr = new XDomainRequest();
-          xhr.open(method, url);
-        } else {
-          xhr = null;
-        }
-        xhr.setRequestHeader('Content-type', 'application/json; charset=utf-8');
-        return xhr;
-      }
-
-      var request = createCORSRequest('post', 'https://api.github.com/gists');
-      if (!request) {
-        return null;
-      }
-
-      request.onload = function() {
-        if (
-          request.readyState === 4 &&
-          request.status === 201 &&
-          request.statusText === 'Created'
-        ) {
-          gistWindow.location.href =
-            JSON.parse(request.responseText)['html_url'];
-        }
-      };
-
-      var description = common.username ?
-        'http://www.freecodecamp.com/' + common.username + ' \'s s' :
-        'S';
-
-      var data = {
-        description: description + 'olution for ' + common.challengeName,
-        public: true,
-        files: {}
-      };
-      var challengeLink = window.location.href
-        .toString()
-        .split('?')[0]
-        .replace(/(#*)$/, '');
-      var filename = challengeLink
-        .substr(challengeLink.lastIndexOf('challenges/') + 11)
-        .replace('/', '') + '.js';
-
-      data.files[filename] = {
-        content: '// ' +
-          common.challengeName +
-          '\n' +
-          (common.username ? '// Author: @' + common.username + '\n' : '') +
-          '// Challenge: ' +
-          challengeLink +
-          '\n' +
-          '// Learn to Code at Free Code Camp (www.freecodecamp.com)' +
-          '\n\n' +
-          common.editor.getValue().trim()
-      };
-
-      request.send(JSON.stringify(data));
-    });
->>>>>>> c23367f6
   });
 
   return common;
