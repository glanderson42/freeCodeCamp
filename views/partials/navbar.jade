--- conflicted
+++ resolved
@@ -12,19 +12,16 @@
 .collapse.navbar-collapse
     ul.nav.navbar-nav.navbar-right.hamburger-dropdown
         li
-<<<<<<< HEAD
+            a(href='/challenges') Challenges
+        li
             a(href='/map') Map
-        li
-            a(href='/chat' target='_blank') Chat
-=======
-            a(href='/challenges') Challenges
+
         if (user && user.sentSlackInvite)
             li
                 a(href='/chat', target='_blank') Chat
         else
             li
                 a(href='/challenges/01') Chat
->>>>>>> 9c67d498
         li
             a(href='/stories/hot') News
         li
