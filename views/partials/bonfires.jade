h3
<<<<<<< HEAD
    ol#bonfireList
    script.
        var getLinkedName = function getLinkedName(name) {
            return name.toLowerCase().replace(/\s/g, '-');
        }
        $.ajax({
            url: '/bonfires/getBonfireList',
            type: 'GET'
        })
        .success(
            function(data) {
                for (var i = 0; i < data.bonfireList.length; i++) {
                    var li  = document.createElement('li');
                    var linkedName = getLinkedName(data.bonfireList[i].name);
                    if (R.contains(data.bonfireList[i]._id, data.completedList)) {
                        $(li).addClass('strikethrough');
                    }
                    $(li).html("<a href='/bonfires/" + linkedName + "'>" + data.bonfireList[i].name + "</a></li>");
                    $(li).appendTo($('#bonfireList'));

                }
        });
=======
    ol(start='0')
        for bonfire in bonfires
            li
                a(href="/bonfires/#{bonfire.bonfireNumber}", class="#{ (cc && cc[bonfire.bonfireNumber] > 0) ? 'strikethrough' : '' }") #{bonfire.name}
                | &thinsp; (Level #{bonfire.difficulty})
a.btn.btn-lg.btn-primary.btn-block(href="/done-with-first-100-hours", class="#{ ((cc && cc[53] === 0) || (!cc)) ? 'disabled' : '' }") I'm done with all the challenges!
>>>>>>> 94e85504
<|MERGE_RESOLUTION|>--- conflicted
+++ resolved
@@ -1,5 +1,4 @@
 h3
-<<<<<<< HEAD
     ol#bonfireList
     script.
         var getLinkedName = function getLinkedName(name) {
@@ -22,11 +21,9 @@
 
                 }
         });
-=======
     ol(start='0')
         for bonfire in bonfires
             li
                 a(href="/bonfires/#{bonfire.bonfireNumber}", class="#{ (cc && cc[bonfire.bonfireNumber] > 0) ? 'strikethrough' : '' }") #{bonfire.name}
                 | &thinsp; (Level #{bonfire.difficulty})
 a.btn.btn-lg.btn-primary.btn-block(href="/done-with-first-100-hours", class="#{ ((cc && cc[53] === 0) || (!cc)) ? 'disabled' : '' }") I'm done with all the challenges!
->>>>>>> 94e85504
