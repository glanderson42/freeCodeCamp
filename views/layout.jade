doctype html
html
  head
    meta(charset='utf-8')
    meta(http-equiv='X-UA-Compatible', content='IE=edge')
    meta(name='viewport', content='width=device-width, initial-scale=1.0')
    meta(name='description', content='')
<<<<<<< HEAD
    meta(name='csrf-token', content=token)
=======
    meta(name='csrf-token', content=_csrf)
>>>>>>> f6c4900b
    meta(name='author', content='')
    title #{title} | Hackathon Starter
    != css('styles')
    != js('application')
  body
    #wrap
      include partials/navigation
      .container
        include partials/flash
        block content
    include partials/footer
    script.
      var _gaq = _gaq || [];
      _gaq.push(['_setAccount', 'UA-XXXXX-X']);
      _gaq.push(['_trackPageview']);

      (function() {
        var ga = document.createElement('script'); ga.type = 'text/javascript'; ga.async = true;
        ga.src = ('https:' == document.location.protocol ? 'https://ssl' : 'http://www') + '.google-analytics.com/ga.js';
        var s = document.getElementsByTagName('script')[0]; s.parentNode.insertBefore(ga, s);
      })();<|MERGE_RESOLUTION|>--- conflicted
+++ resolved
@@ -5,11 +5,7 @@
     meta(http-equiv='X-UA-Compatible', content='IE=edge')
     meta(name='viewport', content='width=device-width, initial-scale=1.0')
     meta(name='description', content='')
-<<<<<<< HEAD
-    meta(name='csrf-token', content=token)
-=======
     meta(name='csrf-token', content=_csrf)
->>>>>>> f6c4900b
     meta(name='author', content='')
     title #{title} | Hackathon Starter
     != css('styles')
