extends ../layout-wide
block content

    script(src='/js/lib/codemirror/lib/codemirror.js')
    script(src='/js/lib/codemirror/addon/edit/closebrackets.js')
    script(src='/js/lib/codemirror/addon/edit/matchbrackets.js')
    script(src='/js/lib/codemirror/addon/lint/lint.js')
    script(src='/js/lib/codemirror/addon/lint/javascript-lint.js')
    script(src='//ajax.aspnetcdn.com/ajax/jshint/r07/jshint.js')
    script(src='/js/lib/chai/chai.js')
    link(rel='stylesheet', href='/js/lib/codemirror/lib/codemirror.css')
    link(rel='stylesheet', href='/js/lib/codemirror/addon/lint/lint.css')
    link(rel='stylesheet', href='/js/lib/codemirror/theme/monokai.css')
    link(rel="stylesheet", href="http://fonts.googleapis.com/css?family=Ubuntu+Mono")
    script(src='/js/lib/codemirror/mode/javascript/javascript.js')
    script(src='/js/lib/jailed/jailed.js')
    script(src='/js/lib/bonfire/bonfireInit.js')
    script(src='/js/lib/ramda/ramda.min.js')


    .row
        .col-xs-12.col-sm-12.col-md-4.bonfire-top
            #testCreatePanel
                h1.text-center= name
                h2.text-center
                    .bonfire-flames Difficulty:&thinsp;
                        if (difficulty == "0")
                            i.ion-ios-flame-outline
                            i.ion-ios-flame-outline
                            i.ion-ios-flame-outline
                            i.ion-ios-flame-outline
                            i.ion-ios-flame-outline
                        if (difficulty == "1")
                            i.ion-ios-flame
                            i.ion-ios-flame-outline
                            i.ion-ios-flame-outline
                            i.ion-ios-flame-outline
                            i.ion-ios-flame-outline
                        if (difficulty == "2")
                            i.ion-ios-flame
                            i.ion-ios-flame
                            i.ion-ios-flame-outline
                            i.ion-ios-flame-outline
                            i.ion-ios-flame-outline
                        if (difficulty == "3")
                            i.ion-ios-flame
                            i.ion-ios-flame
                            i.ion-ios-flame
                            i.ion-ios-flame-outline
                            i.ion-ios-flame-outline
                        if (difficulty == "4")
                            i.ion-ios-flame
                            i.ion-ios-flame
                            i.ion-ios-flame
                            i.ion-ios-flame
                            i.ion-ios-flame-outline
                        if (difficulty == "5")
                            i.ion-ios-flame
                            i.ion-ios-flame
                            i.ion-ios-flame
                            i.ion-ios-flame
                            i.ion-ios-flame
                .well
                    .row
                        .col-xs-12
                            .bonfire-instructions
                                p= brief
                                #brief-instructions
                                    #more-info.btn.btn-primary.btn-block.btn-primary-ghost
                                        span.ion-arrow-down-b
                                        | More information
                                #long-instructions.row.hide
                                    .col-xs-12
                                        for sentence in details
                                            p!= sentence
                                        #MDN-links
                                            h4 Here are some helpful links.
                                            for link, index in MDNlinks
                                                ul: li: a(href=""+link, target="_blank") !{MDNkeys[index]}
                                        #less-info.btn.btn-primary.btn-block.btn-primary-ghost
                                            span.ion-arrow-up-b
                                            | Less information

                #submitButton.btn.btn-primary.btn-big.btn-block Run code (ctrl + enter)
                #showAllButton.btn.btn-info.btn-big.btn-block Show all bonfires
                br
                form.code
                    .form-group.codeMirrorView
                        textarea#codeOutput(style='display: none;')
                br
                #testSuite
                br
                script(type="text/javascript").
                    var tests = !{JSON.stringify(tests)};
                    var challengeSeed = !{JSON.stringify(challengeSeed)};
                    var passedBonfireHash = !{JSON.stringify(bonfireHash)};
                    var challengeName = !{JSON.stringify(name)};
                    var started = Math.floor(Date.now());
                    var _ = R;
                    var dashed = !{JSON.stringify(dashedName)};

        .col-xs-12.col-sm-12.col-md-8
            #mainEditorPanel
                form.code
                    .form-group.codeMirrorView
                        textarea#codeEditor(autofocus=true, style='display: none;')
                script(src='/js/lib/bonfire/bonfireFramework_v0.1.2.js')



    #complete-bonfire-dialog.modal(tabindex='-1')
        .modal-dialog.animated.zoomIn.fast-animation
            .modal-content
                .modal-header.challenge-list-header= compliment
                    a.close.closing-x(href='#', data-dismiss='modal', aria-hidden='true') ×
                .modal-body(ng-controller="pairedWithController")
                    .text-center
                        .animated.zoomInDown.delay-half
                            span.completion-icon.ion-checkmark-circled.text-primary
                    - if (user)
                        form.form-horizontal(novalidate='novalidate', name='completedWithForm')
                            .form-group.text-center
                                .col-xs-10.col-xs-offset-1.col-sm-8.col-sm-offset-2.col-md-8.col-md-offset-2.animated.fadeIn
                                    // extra field to distract password tools like lastpass from injecting css into our username field
                                    input.form-control(ng-show="false")
                                    input.form-control#completed-with(name="existingUser", placeholder="If you paired, enter your pair's username here", existing-username='', ng-model="existingUser", autofocus)
                                .col-xs-10.col-xs-offset-1.col-sm-8.col-sm-offset-2.col-md-8.col-md-offset-2(ng-cloak, ng-show="completedWithForm.$error.exists && !completedWithForm.existingUser.$pristine && existingUser.length > 0")
                                    alert(type='danger')
                                        span.ion-close-circled
                                        | Username not found

                        a.animated.fadeIn.btn.btn-lg.btn-primary.btn-block.next-bonfire-button(name='_csrf', value=_csrf, ng-disabled='completedWithForm.$invalid && existingUser.length > 0') Go to my next bonfire (ctrl + enter)


                        - if (user.progressTimestamps.length > 2)
                            a.animated.fadeIn.btn.btn-lg.btn-block.btn-twitter(target="_blank")
                                i.fa.fa-twitter &thinsp;
                                    = phrase
                    - else
                        a.animated.fadeIn.btn.btn-lg.signup-btn.btn-block(href='/login') Sign in so you can save your progress

    #all-bonfires-dialog.modal(tabindex='-1')
        .modal-dialog.animated.fadeInUp.fast-animation
            .modal-content
                .modal-header.all-list-header Bonfires
                    a.close.closing-x(href='#', data-dismiss='modal', aria-hidden='true') ×
                .modal-body
                    include ../partials/bonfires
<<<<<<< HEAD
=======

>>>>>>> b00c5be4
    script.
        var MDNlinks = !{JSON.stringify(MDNlinks)};
        if (!MDNlinks.length) {
            $('#MDN-links').addClass('collapse');
        }<|MERGE_RESOLUTION|>--- conflicted
+++ resolved
@@ -146,10 +146,6 @@
                     a.close.closing-x(href='#', data-dismiss='modal', aria-hidden='true') ×
                 .modal-body
                     include ../partials/bonfires
-<<<<<<< HEAD
-=======
-
->>>>>>> b00c5be4
     script.
         var MDNlinks = !{JSON.stringify(MDNlinks)};
         if (!MDNlinks.length) {
