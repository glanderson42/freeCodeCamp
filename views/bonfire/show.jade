extends ../layout-wide
block content

    script(src='/js/lib/codemirror/lib/codemirror.js')
    script(src='/js/lib/codemirror/addon/edit/closebrackets.js')
    script(src='/js/lib/codemirror/addon/edit/matchbrackets.js')
    script(src='/js/lib/codemirror/addon/lint/lint.js')
    script(src='/js/lib/codemirror/addon/lint/javascript-lint.js')
    script(src='//ajax.aspnetcdn.com/ajax/jshint/r07/jshint.js')
    script(src='/js/lib/chai/chai.js')
    link(rel='stylesheet', href='/js/lib/codemirror/lib/codemirror.css')
    link(rel='stylesheet', href='/js/lib/codemirror/addon/lint/lint.css')
    link(rel='stylesheet', href='/js/lib/codemirror/theme/monokai.css')
    link(rel="stylesheet", href="http://fonts.googleapis.com/css?family=Ubuntu+Mono")
    script(src='/js/lib/codemirror/mode/javascript/javascript.js')
    script(src='/js/lib/jailed/jailed.js')
    script(src='/js/lib/bonfire/bonfireInit.js')
<<<<<<< HEAD
    script(src='/js/lib/ramda/ramda.min.js')
=======
    script(src="//cdnjs.cloudflare.com/ajax/libs/ramda/0.13.0/ramda.min.js")
>>>>>>> 9c67d498


    .row
        .col-xs-12.col-sm-12.col-md-4.bonfire-top
            #testCreatePanel
                h1#bonfire-name.text-center= name
                h2.text-center
                    .bonfire-flames Difficulty:&thinsp;
                        if (difficulty == "0")
                            i.ion-ios-flame-outline
                            i.ion-ios-flame-outline
                            i.ion-ios-flame-outline
                            i.ion-ios-flame-outline
                            i.ion-ios-flame-outline
                        if (difficulty == "1")
                            i.ion-ios-flame
                            i.ion-ios-flame-outline
                            i.ion-ios-flame-outline
                            i.ion-ios-flame-outline
                            i.ion-ios-flame-outline
                        if (difficulty == "2")
                            i.ion-ios-flame
                            i.ion-ios-flame
                            i.ion-ios-flame-outline
                            i.ion-ios-flame-outline
                            i.ion-ios-flame-outline
                        if (difficulty == "3")
                            i.ion-ios-flame
                            i.ion-ios-flame
                            i.ion-ios-flame
                            i.ion-ios-flame-outline
                            i.ion-ios-flame-outline
                        if (difficulty == "4")
                            i.ion-ios-flame
                            i.ion-ios-flame
                            i.ion-ios-flame
                            i.ion-ios-flame
                            i.ion-ios-flame-outline
                        if (difficulty == "5")
                            i.ion-ios-flame
                            i.ion-ios-flame
                            i.ion-ios-flame
                            i.ion-ios-flame
                            i.ion-ios-flame
                .well
                    .row
                        .col-xs-12
                            .bonfire-instructions
                                p= brief
                                #brief-instructions
                                    #more-info.btn.btn-primary.btn-block.btn-primary-ghost
                                        span.ion-arrow-down-b
                                        | More information
                                #long-instructions.row.hide
                                    .col-xs-12
                                        for sentence in details
                                            p!= sentence
                                        #MDN-links
                                            p Here are some helpful links:
                                            for link, index in MDNlinks
                                                ul: li: a(href=""+link, target="_blank") !{MDNkeys[index]}
                                        #less-info.btn.btn-primary.btn-block.btn-primary-ghost
                                            span.ion-arrow-up-b
                                            | Less information

                #submitButton.btn.btn-primary.btn-big.btn-block Run code (ctrl + enter)
                br
                form.code
                    .form-group.codeMirrorView
                        textarea#codeOutput(style='display: none;')
                br
                #testSuite
                br
                script(type="text/javascript").
                    var tests = !{JSON.stringify(tests)};
                    var challengeSeed = !{JSON.stringify(challengeSeed)};
                    var passedBonfireHash = !{JSON.stringify(bonfireHash)};
                    var challengeName = !{JSON.stringify(name)};
                    var started = Math.floor(Date.now());
                    var _ = R;
                    var dashed = !{JSON.stringify(dashedName)};

        .col-xs-12.col-sm-12.col-md-8
            #mainEditorPanel
                form.code
                    .form-group.codeMirrorView
                        textarea#codeEditor(autofocus=true, style='display: none;')
                script(src='/js/lib/bonfire/bonfireFramework_v0.1.2.js')



    #complete-bonfire-dialog.modal(tabindex='-1')
        .modal-dialog.animated.zoomIn.fast-animation
            .modal-content
                .modal-header.challenge-list-header= compliment
                    a.close.closing-x(href='#', data-dismiss='modal', aria-hidden='true') ×
                .modal-body(ng-controller="pairedWithController")
                    .text-center
                        .animated.zoomInDown.delay-half
                            span.completion-icon.ion-checkmark-circled.text-primary
                    - if (user)
                        form.form-horizontal(novalidate='novalidate', name='completedWithForm')
                            .form-group.text-center
                                .col-xs-10.col-xs-offset-1.col-sm-8.col-sm-offset-2.col-md-8.col-md-offset-2.animated.fadeIn
                                    // extra field to distract password tools like lastpass from injecting css into our username field
                                    input.form-control(ng-show="false")
                                    input.form-control#completed-with(name="existingUser", placeholder="If you paired, enter your pair's username here", existing-username='', ng-model="existingUser", autofocus)
                                .col-xs-10.col-xs-offset-1.col-sm-8.col-sm-offset-2.col-md-8.col-md-offset-2(ng-cloak, ng-show="completedWithForm.$error.exists && !completedWithForm.existingUser.$pristine && existingUser.length > 0")
                                    alert(type='danger')
                                        span.ion-close-circled
                                        | Username not found

                        a.animated.fadeIn.btn.btn-lg.btn-primary.btn-block.next-bonfire-button(name='_csrf', value=_csrf, ng-disabled='completedWithForm.$invalid && existingUser.length > 0') Go to my next bonfire (ctrl + enter)


                        - if (user.progressTimestamps.length > 2)
                            a.animated.fadeIn.btn.btn-lg.btn-block.btn-twitter(target="_blank")
                                i.fa.fa-twitter &thinsp;
                                    = phrase
                    - else
                        a.animated.fadeIn.btn.btn-lg.signup-btn.btn-block(href='/login') Sign in so you can save your progress

    script.
        var MDNlinks = !{JSON.stringify(MDNlinks)};
        if (!MDNlinks.length) {
            $('#MDN-links').addClass('collapse');
        }<|MERGE_RESOLUTION|>--- conflicted
+++ resolved
@@ -15,11 +15,7 @@
     script(src='/js/lib/codemirror/mode/javascript/javascript.js')
     script(src='/js/lib/jailed/jailed.js')
     script(src='/js/lib/bonfire/bonfireInit.js')
-<<<<<<< HEAD
-    script(src='/js/lib/ramda/ramda.min.js')
-=======
     script(src="//cdnjs.cloudflare.com/ajax/libs/ramda/0.13.0/ramda.min.js")
->>>>>>> 9c67d498
 
 
     .row
