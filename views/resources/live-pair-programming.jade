<<<<<<< HEAD
doctype html
html(ng-app='profileValidation', lang='en')
    head
        script(src="//ajax.googleapis.com/ajax/libs/jquery/2.1.3/jquery.min.js")
        script(src="//ajax.googleapis.com/ajax/libs/angularjs/1.3.8/angular.min.js")
        script(src="//cdnjs.cloudflare.com/ajax/libs/angular-ui-bootstrap/0.12.0/ui-bootstrap-tpls.min.js")
        link(rel='shortcut icon', href='//s3.amazonaws.com/freecodecamp/favicon.ico')
        link(rel='stylesheet', href='//maxcdn.bootstrapcdn.com/bootstrap/3.3.1/css/bootstrap.min.css')
        link(rel='stylesheet', href='//maxcdn.bootstrapcdn.com/font-awesome/4.2.0/css/font-awesome.min.css')
        link(rel='stylesheet', href='//code.ionicframework.com/ionicons/2.0.0/css/ionicons.min.css')
        include ../partials/meta
        title #{title} | Free Code Camp
        meta(charset='utf-8')
        meta(http-equiv='X-UA-Compatible', content='IE=edge')
        meta(name='viewport', content='width=device-width, initial-scale=1.0')
        meta(name='csrf-token', content=_csrf)
    != css('main')
    body
        block content
            include ../partials/navbar
            .panel.panel-primary
                .panel-heading.landing-panel-heading.text-center Live Pair Programming
                .panel-body
                    .landing-panel-body.text-center
                        h2 We live pair program every Tuesday from 9 pm to 10 pm EST (Eastern Standard Time).
                        h2 Our next session will be January 27th, 2015 at 9 p.m. EST!
                        h2 Join the discussion in our &nbsp;
                            a(href="chat.freecodecamp.com", target="_blank") FreeCodeCamp chat room.
                        h2 Watch the live stream below or on our &nbsp;
                            a(href="http://twitch.tv/freecodecamp", target='_blank') Twitch.tv channel
                            | .
                        .row
                            .col-md-8.col-xs-12
                                .embed-responsive.embed-responsive-16by9
                                    iframe(src='http://www.twitch.tv/freecodecamp/embed', frameborder='0', scrolling='no')
                            .col-md-4.col-xs-12
                                .visible-sm.visible-xs
                                    .embed-responsive.embed-responsive-16by9
                                        iframe(src='http://www.twitch.tv/freecodecamp/chat?popout=', frameborder='0', scrolling='no')
                                .visible-md.visible-lg
                                    .embed-responsive.embed-responsive-twitch-chat
                                        iframe(src='http://www.twitch.tv/freecodecamp/chat?popout=', frameborder='0', scrolling='no')

            br
            .panel.panel-primary
                .panel-heading.landing-panel-heading.text-center Previous Live Pair Programming Sessions
                .panel-body
                    .landing-panel-body.text-center
                        .col-xs-12
                            .embed-responsive.embed-responsive-16by9.big-break
                                iframe.embed-responsive-item(src='//www.youtube.com/embed/_BErpDdmBOw')
                            h3.wrappable link: &nbsp;
                                a(href="http://www.youtube.com/watch/_BErpDdmBOw") http://www.youtube.com/watch/_BErpDdmBOw
                            .embed-responsive.embed-responsive-16by9.big-break
                                iframe.embed-responsive-item(src='//www.youtube.com/embed/Fn9HMn79KH0')
                            h3.wrappable link: &nbsp;
                                a(href="http://www.youtube.com/watch/Fn9HMn79KH0") http://www.youtube.com/watch/Fn9HMn79KH0
                            .embed-responsive.embed-responsive-16by9.big-break
                                iframe.embed-responsive-item(src='//www.youtube.com/embed/S7iRBZJwOAs')
                            h3.wrappable link: &nbsp;
                                a(href="http://www.youtube.com/watch/S7iRBZJwOAs") http://www.youtube.com/watch/S7iRBZJwOAs
                            .embed-responsive.embed-responsive-16by9.big-break
                                iframe.embed-responsive-item(src='//www.youtube.com/embed/BHNRg39ZblE')
                            h3.wrappable link: &nbsp;
                                a(href="http://www.youtube.com/watch/BHNRg39ZblE") http://www.youtube.com/watch/BHNRg39ZblE
                            .embed-responsive.embed-responsive-16by9.big-break
                                iframe.embed-responsive-item(src='//www.youtube.com/embed/YDfkHlDmehA')
                            h3.wrappable link: &nbsp;
                                a(href="http://www.youtube.com/watch/YDfkHlDmehA") http://www.youtube.com/watch/YDfkHlDmehA
                            h3 Got 3 minutes? Learn to code with us!
                            a.btn.btn-cta.signup-btn.btn-primary(href="/login") Start learning to code (it's free)
                            br
                            br
            include ../partials/footer
            != js('application')
            script.
                (function (i, s, o, g, r, a, m) {
                    i['GoogleAnalyticsObject'] = r;
                    i[r] = i[r] || function () {
                        (i[r].q = i[r].q || []).push(arguments)
                    }, i[r].l = 1 * new Date();
                    a = s.createElement(o),
                            m = s.getElementsByTagName(o)[0];
                    a.async = 1;
                    a.src = g;
                    m.parentNode.insertBefore(a, m)
                })(window, document, 'script', '//www.google-analytics.com/analytics.js', 'ga');
                ga('create', 'UA-55446531-1', 'auto');
                ga('require', 'displayfeatures');
                ga('send', 'pageview');
            script(src="//cdn.optimizely.com/js/999692993.js")
=======
extends ../layout
block content
    .panel.panel-primary
        .panel-heading.landing-panel-heading.text-center Live Pair Programming
        .panel-body
            .landing-panel-body.text-center
                h2 We live pair program every Tuesday from 9 pm to 10 pm EST (Eastern Standard Time).
                h2 Our next session will be January 27th, 2015 at 9 p.m. EST!
                h2 Join the discussion in our &nbsp;
                    a(href="chat.freecodecamp.com", target="_blank") FreeCodeCamp chat room.
                h2 Watch the live stream below or on our &nbsp;
                    a(href="http://twitch.tv/freecodecamp", target='_blank') Twitch.tv channel
                    | .
                .embed-responsive.embed-responsive-16by9.big-break
                    iframe(src='http://www.twitch.tv/freecodecamp/embed', frameborder='0', scrolling='no')
    br
    .panel.panel-primary
        .panel-heading.landing-panel-heading.text-center Previous Live Pair Programming Sessions
        .panel-body
            .landing-panel-body.text-center
                .col-xs-12
                    .embed-responsive.embed-responsive-16by9.big-break
                        iframe.embed-responsive-item(src='//youtu.be/_BErpDdmBOw')
                    h3 link: &nbsp;
                        a(href="http://youtu.be/_BErpDdmBOw") http://youtu.be/_BErpDdmBOw
                    .embed-responsive.embed-responsive-16by9.big-break
                        iframe.embed-responsive-item(src='//youtu.be/Fn9HMn79KH0')
                    h3 link: &nbsp;
                        a(href="http://youtu.be/Fn9HMn79KH0") http://youtu.be/Fn9HMn79KH0
                    .embed-responsive.embed-responsive-16by9.big-break
                        iframe.embed-responsive-item(src='//youtu.be/S7iRBZJwOAs')
                    h3 link: &nbsp;
                        a(href="http://youtu.be/S7iRBZJwOAs") http://youtu.be/S7iRBZJwOAs
                    .embed-responsive.embed-responsive-16by9.big-break
                        iframe.embed-responsive-item(src='//youtu.be/BHNRg39ZblE')
                    h3 link: &nbsp;
                        a(href="http://youtu.be/BHNRg39ZblE") http://youtu.be/BHNRg39ZblE
                    .embed-responsive.embed-responsive-16by9.big-break
                        iframe.embed-responsive-item(src='//youtu.be/YDfkHlDmehA')
                    h3 link: &nbsp;
                        a(href="http://youtu.be/YDfkHlDmehA") http://youtu.be/YDfkHlDmehA
                    h3 Got 3 minutes? Learn to code with us!
                    a.btn.btn-cta.signup-btn.btn-primary(href="/login") Start learning to code (it's free)
                    br
                    br
>>>>>>> 54470e6c
<|MERGE_RESOLUTION|>--- conflicted
+++ resolved
@@ -1,4 +1,3 @@
-<<<<<<< HEAD
 doctype html
 html(ng-app='profileValidation', lang='en')
     head
@@ -89,51 +88,4 @@
                 ga('create', 'UA-55446531-1', 'auto');
                 ga('require', 'displayfeatures');
                 ga('send', 'pageview');
-            script(src="//cdn.optimizely.com/js/999692993.js")
-=======
-extends ../layout
-block content
-    .panel.panel-primary
-        .panel-heading.landing-panel-heading.text-center Live Pair Programming
-        .panel-body
-            .landing-panel-body.text-center
-                h2 We live pair program every Tuesday from 9 pm to 10 pm EST (Eastern Standard Time).
-                h2 Our next session will be January 27th, 2015 at 9 p.m. EST!
-                h2 Join the discussion in our &nbsp;
-                    a(href="chat.freecodecamp.com", target="_blank") FreeCodeCamp chat room.
-                h2 Watch the live stream below or on our &nbsp;
-                    a(href="http://twitch.tv/freecodecamp", target='_blank') Twitch.tv channel
-                    | .
-                .embed-responsive.embed-responsive-16by9.big-break
-                    iframe(src='http://www.twitch.tv/freecodecamp/embed', frameborder='0', scrolling='no')
-    br
-    .panel.panel-primary
-        .panel-heading.landing-panel-heading.text-center Previous Live Pair Programming Sessions
-        .panel-body
-            .landing-panel-body.text-center
-                .col-xs-12
-                    .embed-responsive.embed-responsive-16by9.big-break
-                        iframe.embed-responsive-item(src='//youtu.be/_BErpDdmBOw')
-                    h3 link: &nbsp;
-                        a(href="http://youtu.be/_BErpDdmBOw") http://youtu.be/_BErpDdmBOw
-                    .embed-responsive.embed-responsive-16by9.big-break
-                        iframe.embed-responsive-item(src='//youtu.be/Fn9HMn79KH0')
-                    h3 link: &nbsp;
-                        a(href="http://youtu.be/Fn9HMn79KH0") http://youtu.be/Fn9HMn79KH0
-                    .embed-responsive.embed-responsive-16by9.big-break
-                        iframe.embed-responsive-item(src='//youtu.be/S7iRBZJwOAs')
-                    h3 link: &nbsp;
-                        a(href="http://youtu.be/S7iRBZJwOAs") http://youtu.be/S7iRBZJwOAs
-                    .embed-responsive.embed-responsive-16by9.big-break
-                        iframe.embed-responsive-item(src='//youtu.be/BHNRg39ZblE')
-                    h3 link: &nbsp;
-                        a(href="http://youtu.be/BHNRg39ZblE") http://youtu.be/BHNRg39ZblE
-                    .embed-responsive.embed-responsive-16by9.big-break
-                        iframe.embed-responsive-item(src='//youtu.be/YDfkHlDmehA')
-                    h3 link: &nbsp;
-                        a(href="http://youtu.be/YDfkHlDmehA") http://youtu.be/YDfkHlDmehA
-                    h3 Got 3 minutes? Learn to code with us!
-                    a.btn.btn-cta.signup-btn.btn-primary(href="/login") Start learning to code (it's free)
-                    br
-                    br
->>>>>>> 54470e6c
+            script(src="//cdn.optimizely.com/js/999692993.js")