{
  "name": "Basic Algorithm Scripting",
  "order": 8,
  "time": "50h",
  "challenges": [
    {
      "id": "ad7123c8c441eddfaeb5bdef",
      "title": "Meet Bonfire",
      "description": [
        "Your goal is to fix the failing test.",
        "First, run all the tests by clicking \"Run tests\" or by pressing Control + Enter.",
        "The failing test is in red. Fix the code so that all tests pass. Then you can move on to the next Bonfire.",
        "Make this function return true no matter what."
      ],
      "tests": [
        "assert(typeof(meetBonfire()) === \"boolean\", 'message: <code>meetBonfire()</code> should return a boolean value.');",
        "assert(meetBonfire() === true, 'message: <code>meetBonfire()</code> should return true.');"
      ],
      "challengeSeed": [
        "function meetBonfire(argument) {",
        "  // Good luck!",
        "  console.log(\"you can read this function's argument in the developer tools\", argument);",
        "",
        "  return false;",
        "}",
        "",
        "",
        "",
        "meetBonfire(\"You can do this!\");"
      ],
      "type": "bonfire",
      "challengeType": 5,
      "nameCn": "",
      "descriptionCn": [],
      "nameFr": "",
      "descriptionFr": [],
      "nameRu": "",
      "descriptionRu": [],
      "nameEs": "",
      "descriptionEs": [],
      "namePt": "",
      "descriptionPt": []
    },
    {
      "id": "a202eed8fc186c8434cb6d61",
      "title": "Reverse a String",
      "tests": [
        "assert(typeof(reverseString(\"hello\")) === \"string\", 'message: <code>reverseString()</code> should return a string.');",
        "assert(reverseString(\"hello\") === \"olleh\", 'message: <code>reverseString(\"hello\")</code> should become <code>\"olleh\"</code>.');",
        "assert(reverseString(\"Howdy\") === \"ydwoH\", 'message: <code>reverseString(\"Howdy\")</code> should become <code>\"ydwoH\"</code>.');",
        "assert(reverseString(\"Greetings from Earth\") === \"htraE morf sgniteerG\", 'message: <code>reverseString(\"Greetings from Earth\")</code> should return <code>\"htraE morf sgniteerG\"</code>.');"
      ],
      "description": [
        "Reverse the provided string.",
        "You may need to turn the string into an array before you can reverse it.",
        "Your result must be a string.",
        "Remember to use <a href=\"//github.com/FreeCodeCamp/freecodecamp/wiki/How-to-get-help-when-you-get-stuck\" target=\"_blank\">Read-Search-Ask</a> if you get stuck. Write your own code."
      ],
      "challengeSeed": [
        "function reverseString(str) {",
        "  return str;",
        "}",
        "",
        "reverseString(\"hello\");"
      ],
      "MDNlinks": [
        "Global String Object",
        "String.split()",
        "Array.reverse()",
        "Array.join()"
      ],
      "solutions": [
        "function reverseString(str) {\n  return str.split('').reverse().join(\"\");\n}\n\nreverseString('hello');\n"
      ],
      "type": "bonfire",
      "challengeType": 5,
      "nameCn": "",
      "descriptionCn": [],
      "nameFr": "",
      "descriptionFr": [],
      "nameRu": "",
      "descriptionRu": [],
      "nameEs": "",
      "descriptionEs": [],
      "namePt": "",
      "descriptionPt": []
    },
    {
      "id": "a302f7aae1aa3152a5b413bc",
      "title": "Factorialize a Number",
      "tests": [
        "assert(typeof(factorialize(5)) === \"number\", 'message: <code>factorialize()</code> should return a number.');",
        "assert(factorialize(5) === 120, 'message: <code>factorialize(5)</code> should return 120.');",
        "assert(factorialize(10) === 3628800, 'message: <code>factorialize(10)</code> should return 3628800.');",
        "assert(factorialize(20) === 2432902008176640000, 'message: <code>factorialize(20)</code> should return 2432902008176640000.');",
        "assert(factorialize(0) === 1, 'message: <code>factorialize(0)</code> should return 1.');"
      ],
      "description": [
        "Return the factorial of the provided integer.",
        "If the integer is represented with the letter n, a factorial is the product of all positive integers less than or equal to n.",
        "Factorials are often represented with the shorthand notation <code>n!</code>",
        "For example: <code>5! = 1 * 2 * 3 * 4 * 5 = 120</code>",
        "Remember to use <a href=\"//github.com/FreeCodeCamp/freecodecamp/wiki/How-to-get-help-when-you-get-stuck\" target=\"_blank\">Read-Search-Ask</a> if you get stuck. Write your own code."
      ],
      "challengeSeed": [
        "function factorialize(num) {",
        "  return num;",
        "}",
        "",
        "factorialize(5);"
      ],
      "MDNlinks": [
        "Arithmetic Operators"
      ],
      "solutions": [
        "function factorialize(num) {\n  return num === 1 ? 1 : num * factorialize(num-1);\n}\n\nfactorialize(5);\n"
      ],
      "type": "bonfire",
      "challengeType": 5,
      "nameCn": "",
      "descriptionCn": [],
      "nameFr": "",
      "descriptionFr": [],
      "nameRu": "",
      "descriptionRu": [],
      "nameEs": "",
      "descriptionEs": [],
      "namePt": "",
      "descriptionPt": []
    },
    {
      "id": "aaa48de84e1ecc7c742e1124",
      "title": "Check for Palindromes",
      "description": [
        "Return true if the given string is a palindrome. Otherwise, return false.",
        "A palindrome is a word or sentence that's spelled the same way both forward and backward, ignoring punctuation, case, and spacing.",
        "You'll need to remove punctuation and turn everything lower case in order to check for palindromes.",
        "We'll pass strings with varying formats, such as \"racecar\", \"RaceCar\", and \"race CAR\" among others.",
        "Remember to use <a href=\"//github.com/FreeCodeCamp/freecodecamp/wiki/How-to-get-help-when-you-get-stuck\" target=\"_blank\">Read-Search-Ask</a> if you get stuck. Write your own code."
      ],
      "tests": [
        "assert(typeof(palindrome(\"eye\")) === \"boolean\", 'message: <code>palindrome()</code> should return a boolean.');",
        "assert(palindrome(\"eye\") === true, 'message: <code>palindrome(\"eye\")</code> should return true.');",
        "assert(palindrome(\"race car\") === true, 'message: <code>palindrome(\"race car\")</code> should return true.');",
        "assert(palindrome(\"not a palindrome\") === false, 'message: <code>palindrome(\"not a palindrome\")</code> should return false.');",
        "assert(palindrome(\"A man, a plan, a canal. Panama\") === true, 'message: <code>palindrome(\"A man, a plan, a canal. Panama\")</code> should return true.');",
        "assert(palindrome(\"never odd or even\") === true, 'message: <code>palindrome(\"never odd or even\")</code> should return true.');",
        "assert(palindrome(\"nope\") === false, 'message: <code>palindrome(\"nope\")</code> should return false.');",
        "assert(palindrome(\"almostomla\") === false, 'message: <code>palindrome(\"almostomla\")</code> should return false.');",
        "assert(palindrome(\"My age is 0, 0 si ega ym.\") === true, 'message: <code>palindrome(\"My age is 0, 0 si ega ym.\")</code> should return true.');",
        "assert(palindrome(\"1 eye for of 1 eye.\") === false, 'message: <code>palindrome(\"1 eye for of 1 eye.\")</code> should return false.');",
        "assert(palindrome(\"0_0 (: /-\\ :) 0-0\") === true, 'message: <code>palindrome(\"0_0 (: /-\\ :) 0-0\")</code> should return true.');"
      ],
      "challengeSeed": [
        "function palindrome(str) {",
        "  // Good luck!",
        "  return true;",
        "}",
        "",
        "",
        "",
        "palindrome(\"eye\");"
      ],
      "MDNlinks": [
        "String.replace()",
        "String.toLowerCase()"
      ],
      "solutions": [
        "function palindrome(str) {\n  var a = str.toLowerCase().replace(/[^a-z]/g, '');\n  console.log(a.split('').reverse().join(''));\n  return a == a.split('').reverse().join('');\n}\n\n\n\npalindrome(\"eye\");\npalindrome(\"A man, a plan, a canal. Panama\");\n"
      ],
      "type": "bonfire",
      "challengeType": 5,
      "nameCn": "",
      "descriptionCn": [],
      "nameFr": "",
      "descriptionFr": [],
      "nameRu": "",
      "descriptionRu": [],
      "nameEs": "",
      "descriptionEs": [],
      "namePt": "",
      "descriptionPt": []
    },
    {
      "id": "a26cbbe9ad8655a977e1ceb5",
      "title": "Find the Longest Word in a String",
      "description": [
        "Return the length of the longest word in the provided sentence.",
        "Your response should be a number.",
        "Remember to use <a href=\"//github.com/FreeCodeCamp/freecodecamp/wiki/How-to-get-help-when-you-get-stuck\" target=\"_blank\">Read-Search-Ask</a> if you get stuck. Write your own code."
      ],
      "challengeSeed": [
        "function findLongestWord(str) {",
        "  return str.length;",
        "}",
        "",
        "findLongestWord(\"The quick brown fox jumped over the lazy dog\");"
      ],
      "tests": [
        "assert(typeof(findLongestWord(\"The quick brown fox jumped over the lazy dog\")) === \"number\", 'message: <code>findLongestWord()</code> should return a number.');",
        "assert(findLongestWord(\"The quick brown fox jumped over the lazy dog\") === 6, 'message: <code>findLongestWord(\"The quick brown fox jumped over the lazy dog\")</code> should return 6.');",
        "assert(findLongestWord(\"May the force be with you\") === 5, 'message: <code>findLongestWord(\"May the force be with you\")</code> should return 5.');",
        "assert(findLongestWord(\"Google do a barrel roll\") === 6, 'message: <code>findLongestWord(\"Google do a barrel roll\")</code> should return 6.');",
        "assert(findLongestWord(\"What is the average airspeed velocity of an unladen swallow\") === 8, 'message: <code>findLongestWord(\"What is the average airspeed velocity of an unladen swallow\")</code> should return 8.');",
        "assert(findLongestWord(\"What if we try a super-long word such as otorhinolaryngology\") === 19, 'message: <code>findLongestWord(\"What if we try a super-long word such as otorhinolaryngology\")</code> should return 19.');"
      ],
      "MDNlinks": [
        "String.split()",
        "String.length"
      ],
      "solutions": [
        "function findLongestWord(str) {\n  return str.split(' ').sort(function(a, b) { return b.length - a.length;})[0].length;\n}\n\nfindLongestWord('The quick brown fox jumped over the lazy dog');\n"
      ],
      "type": "bonfire",
      "challengeType": 5,
      "nameCn": "",
      "descriptionCn": [],
      "nameFr": "",
      "descriptionFr": [],
      "nameRu": "",
      "descriptionRu": [],
      "nameEs": "",
      "descriptionEs": [],
      "namePt": "",
      "descriptionPt": []
    },
    {
      "id": "ab6137d4e35944e21037b769",
      "title": "Title Case a Sentence",
      "description": [
        "Return the provided string with the first letter of each word capitalized. Make sure the rest of the word is in lower case.",
        "For the purpose of this exercise, you should also capitalize connecting words like \"the\" and \"of\".",
        "Remember to use <a href=\"//github.com/FreeCodeCamp/freecodecamp/wiki/How-to-get-help-when-you-get-stuck\" target=\"_blank\">Read-Search-Ask</a> if you get stuck. Write your own code."
      ],
      "challengeSeed": [
        "function titleCase(str) {",
        "  return str;",
        "}",
        "",
        "titleCase(\"I'm a little tea pot\");"
      ],
      "tests": [
        "assert(typeof(titleCase(\"I&#39;m a little tea pot\")) === \"string\", 'message: <code>titleCase()</code> should return a string.');",
        "assert(titleCase(\"I&#39;m a little tea pot\") === \"I&#39;m A Little Tea Pot\", 'message: <code>titleCase(\"I&#39;m a little tea pot\")</code> should return \"I&#39;m A Little Tea Pot\".');",
        "assert(titleCase(\"sHoRt AnD sToUt\") === \"Short And Stout\", 'message: <code>titleCase(\"sHoRt AnD sToUt\")</code> should return \"Short And Stout\".');",
        "assert(titleCase(\"HERE IS MY HANDLE HERE IS MY SPOUT\") === \"Here Is My Handle Here Is My Spout\", 'message: <code>titleCase(\"HERE IS MY HANDLE HERE IS MY SPOUT\")</code> should return \"Here Is My Handle Here Is My Spout\".');"
      ],
      "MDNlinks": [
        "String.charAt()"
      ],
      "solutions": [
        "function titleCase(str) {\n  return str.split(' ').map(function(word) {\n    return word.charAt(0).toUpperCase() + word.substring(1).toLowerCase();\n  }).join(' ');\n}\n\ntitleCase(\"I'm a little tea pot\");\n"
      ],
      "type": "bonfire",
      "challengeType": 5,
      "nameCn": "",
      "descriptionCn": [],
      "nameFr": "",
      "descriptionFr": [],
      "nameRu": "",
      "descriptionRu": [],
      "nameEs": "",
      "descriptionEs": [],
      "namePt": "",
      "descriptionPt": []
    },
    {
      "id": "a789b3483989747d63b0e427",
      "title": "Return Largest Numbers in Arrays",
      "description": [
        "Return an array consisting of the largest number from each provided sub-array. For simplicity, the provided array will contain exactly 4 sub-arrays.",
        "Remember, you can iterate through an array with a simple for loop, and access each member with array syntax arr[i] .",
        "If you are writing your own Chai.js tests, be sure to use a deep equal statement instead of an equal statement when comparing arrays.",
        "Remember to use <a href=\"//github.com/FreeCodeCamp/freecodecamp/wiki/How-to-get-help-when-you-get-stuck\" target=\"_blank\">Read-Search-Ask</a> if you get stuck. Write your own code."
      ],
      "challengeSeed": [
        "function largestOfFour(arr) {",
        "  // You can do this!",
        "  return arr;",
        "}",
        "",
        "largestOfFour([[4, 5, 1, 3], [13, 27, 18, 26], [32, 35, 37, 39], [1000, 1001, 857, 1]]);"
      ],
      "tests": [
        "assert(largestOfFour([[4, 5, 1, 3], [13, 27, 18, 26], [32, 35, 37, 39], [1000, 1001, 857, 1]]).constructor === Array, 'message: <code>largestOfFour()</code> should return an array.');",
        "assert.deepEqual(largestOfFour([[13, 27, 18, 26], [4, 5, 1, 3], [32, 35, 37, 39], [1000, 1001, 857, 1]]), [27,5,39,1001], 'message: <code>largestOfFour([[13, 27, 18, 26], [4, 5, 1, 3], [32, 35, 37, 39], [1000, 1001, 857, 1]])</code> should return <code>[27,5,39,1001]</code>.');",
        "assert.deepEqual(largestOfFour([[4, 9, 1, 3], [13, 35, 18, 26], [32, 35, 97, 39], [1000000, 1001, 857, 1]]), [9,35,97,1000000], 'message: <code>largestOfFour([[4, 9, 1, 3], [13, 35, 18, 26], [32, 35, 97, 39], [1000000, 1001, 857, 1]])</code> should return <code>[9, 35, 97, 1000000]</code>.');"
      ],
      "MDNlinks": [
        "Comparison Operators"
      ],
      "type": "bonfire",
      "challengeType": 5,
      "nameCn": "",
      "descriptionCn": [],
      "nameFr": "",
      "descriptionFr": [],
      "nameRu": "",
      "descriptionRu": [],
      "nameEs": "",
      "descriptionEs": [],
      "namePt": "",
      "descriptionPt": []
    },
    {
      "id": "acda2fb1324d9b0fa741e6b5",
      "title": "Confirm the Ending",
      "description": [
        "Check if a string (first argument) ends with the given target string (second argument).",
        "Remember to use <a href=\"//github.com/FreeCodeCamp/freecodecamp/wiki/How-to-get-help-when-you-get-stuck\" target=\"_blank\">Read-Search-Ask</a> if you get stuck. Write your own code."
      ],
      "challengeSeed": [
        "function end(str, target) {",
        "  // \"Never give up and good luck will find you.\"",
        "  // -- Falcor",
        "  return str;",
        "}",
        "",
        "end(\"Bastian\", \"n\");"
      ],
      "tests": [
<<<<<<< HEAD
        "assert(end(\"Bastian\", \"n\") === true, 'message: <code>end(\"Bastian\", \"n\")</code> should return true.');",
        "assert(end(\"Connor\", \"n\") === false, 'message: <code>end(\"Connor\", \"n\")</code> should return false.');",
        "assert(end(\"Walking on water and developing software from a specification are easy if both are frozen.\", \"specification\") === false, 'message: <code>end(\"Walking on water and developing software from a specification are easy if both are frozen.\", \"specification\")</code> should return false.');",
        "assert(end(\"He has to give me a new name\", \"name\") === true, 'message: <code>end(\"He has to give me a new name\", \"name\")</code> should return true.');",
        "assert(end(\"He has to give me a new name\", \"me\") === true, 'message: <code>end(\"He has to give me a new name\", \"me\")</code> should return true.');",
        "assert(end(\"If you want to save our world, you must hurry. We dont know how much longer we can withstand the nothing\", \"mountain\") === false, 'message: <code>end(\"If you want to save our world, you must hurry. We dont know how much longer we can withstand the nothing\", \"mountain\")</code> should return false.');"
=======
        "assert(end(\"Bastian\", \"n\") === true, '<code>\"Bastian\"&#44; \"n\"</code> should return true.');",
        "assert(end(\"Connor\", \"n\") === false, '<code>\"Connor\"&#44; \"n\"</code> should return false.');",
        "assert(end(\"Walking on water and developing software from a specification are easy if both are frozen\", \"specification\") === false, '<code>\"Walking on water and developing software from a specification are easy if both are frozen\"&#44; \"specification\"&#41;</code> should return false.');",
        "assert(end(\"He has to give me a new name\", \"name\") === true, '<code>\"He has to give me a new name\"&#44; \"name\"</code> should return true.');",
        "assert(end(\"If you want to save our world, you must hurry. We dont know how much longer we can withstand the nothing\", \"mountain\") === false, '<code>\"If you want to save our world&#44; you must hurry. We dont know how much longer we can withstand the nothing\", \"mountain\"</code> should return false.');"
>>>>>>> 0a455fcd
      ],
      "MDNlinks": [
        "String.substr()"
      ],
      "type": "bonfire",
      "challengeType": 5,
      "nameCn": "",
      "descriptionCn": [],
      "nameFr": "",
      "descriptionFr": [],
      "nameRu": "",
      "descriptionRu": [],
      "nameEs": "",
      "descriptionEs": [],
      "namePt": "",
      "descriptionPt": []
    },
    {
      "id": "afcc8d540bea9ea2669306b6",
      "title": "Repeat a string repeat a string",
      "description": [
        "Repeat a given string (first argument) n times (second argument). Return an empty string if n is a negative number.",
        "Remember to use <a href=\"//github.com/FreeCodeCamp/freecodecamp/wiki/How-to-get-help-when-you-get-stuck\" target=\"_blank\">Read-Search-Ask</a> if you get stuck. Write your own code."
      ],
      "challengeSeed": [
        "function repeat(str, num) {",
        "  // repeat after me",
        "  return str;",
        "}",
        "",
        "repeat(\"abc\", 3);"
      ],
      "tests": [
        "assert(repeat(\"*\", 3) === \"***\", 'message: <code>repeat(\"*\", 3)</code> should return <code>\"***\"</code>.');",
        "assert(repeat(\"abc\", 3) === \"abcabcabc\", 'message: <code>repeat(\"abc\", 3)</code> should return <code>\"abcabcabc\"</code>.');",
        "assert(repeat(\"abc\", -2) === \"\", 'message: <code>repeat(\"abc\", -2)</code> should return <code>\"\"</code>.');"
      ],
      "MDNlinks": [
        "Global String Object"
      ],
      "type": "bonfire",
      "challengeType": 5,
      "nameCn": "",
      "descriptionCn": [],
      "nameFr": "",
      "descriptionFr": [],
      "nameRu": "",
      "descriptionRu": [],
      "nameEs": "",
      "descriptionEs": [],
      "namePt": "",
      "descriptionPt": []
    },
    {
      "id": "ac6993d51946422351508a41",
      "title": "Truncate a string",
      "description": [
        "Truncate a string (first argument) if it is longer than the given maximum string length (second argument). Return the truncated string with a \"...\" ending.",
        "Note that the three dots at the end add to the string length.",
        "If the length of the string is less than or equal to 3 characters, then the length of the three dots is not added to the string length.",
        "Remember to use <a href=\"//github.com/FreeCodeCamp/freecodecamp/wiki/How-to-get-help-when-you-get-stuck\" target=\"_blank\">Read-Search-Ask</a> if you get stuck. Write your own code."
      ],
      "challengeSeed": [
        "function truncate(str, num) {",
        "  // Clear out that junk in your trunk",
        "  return str;",
        "}",
        "",
        "truncate(\"A-tisket a-tasket A green and yellow basket\", 11);"
      ],
      "tests": [
        "assert(truncate(\"A-tisket a-tasket A green and yellow basket\", 11) === \"A-tisket...\", 'message: <code>truncate(\"A-tisket a-tasket A green and yellow basket\", 11)</code> should return \"A-tisket...\".');",
        "assert(truncate(\"Peter Piper picked a peck of pickled peppers\", 14) === \"Peter Piper...\", 'message: <code>truncate(\"Peter Piper picked a peck of pickled peppers\", 14)</code> should return \"Peter Piper...\".');",
        "assert(truncate(\"A-tisket a-tasket A green and yellow basket\", \"A-tisket a-tasket A green and yellow basket\".length) === \"A-tisket a-tasket A green and yellow basket\", 'message: <code>truncate(\"A-tisket a-tasket A green and yellow basket\", \"A-tisket a-tasket A green and yellow basket\".length)</code> should return \"A-tisket a-tasket A green and yellow basket\".');",
        "assert(truncate('A-tisket a-tasket A green and yellow basket', 'A-tisket a-tasket A green and yellow basket'.length + 2) === 'A-tisket a-tasket A green and yellow basket', 'message: <code>truncate(\"A-tisket a-tasket A green and yellow basket\", \"A-tisket a-tasket A green and yellow basket\".length + 2)</code> should return \"A-tisket a-tasket A green and yellow basket\".');",
        "assert(truncate(\"A-\", 1) === \"A...\", 'message: <code>truncate(\"A-\", 1)</code> should return \"A...\".');"
      ],
      "MDNlinks": [
        "String.slice()"
      ],
      "type": "bonfire",
      "challengeType": 5,
      "nameCn": "",
      "descriptionCn": [],
      "nameFr": "",
      "descriptionFr": [],
      "nameRu": "",
      "descriptionRu": [],
      "nameEs": "",
      "descriptionEs": [],
      "namePt": "",
      "descriptionPt": []
    },
    {
      "id": "a9bd25c716030ec90084d8a1",
      "title": "Chunky Monkey",
      "description": [
        "Write a function that splits an array (first argument) into groups the length of size (second argument) and returns them as a multidimensional array.",
        "Remember to use <a href=\"//github.com/FreeCodeCamp/freecodecamp/wiki/How-to-get-help-when-you-get-stuck\" target=\"_blank\">Read-Search-Ask</a> if you get stuck. Write your own code."
      ],
      "challengeSeed": [
        "function chunk(arr, size) {",
        "  // Break it up.",
        "  return arr;",
        "}",
        "",
        "chunk([\"a\", \"b\", \"c\", \"d\"], 2);"
      ],
      "tests": [
        "assert.deepEqual(chunk([\"a\", \"b\", \"c\", \"d\"], 2), [[\"a\", \"b\"], [\"c\", \"d\"]], 'message: <code>chunk([\"a\", \"b\", \"c\", \"d\"], 2)</code> should return <code>[[\"a\", \"b\"], [\"c\", \"d\"]]</code>.');",
        "assert.deepEqual(chunk([0, 1, 2, 3, 4, 5], 3), [[0, 1, 2], [3, 4, 5]], 'message: <code>chunk([0, 1, 2, 3, 4, 5], 3)</code> should return <code>[[0, 1, 2], [3, 4, 5]]</code>.');",
        "assert.deepEqual(chunk([0, 1, 2, 3, 4, 5], 2), [[0, 1], [2, 3], [4, 5]], 'message: <code>chunk([0, 1, 2, 3, 4, 5], 2)</code> should return <code>[[0, 1], [2, 3], [4, 5]]</code>.');",
        "assert.deepEqual(chunk([0, 1, 2, 3, 4, 5], 4), [[0, 1, 2, 3], [4, 5]], 'message: <code>chunk([0, 1, 2, 3, 4, 5], 4)</code> should return <code>[[0, 1, 2, 3], [4, 5]]</code>.');"
      ],
      "MDNlinks": [
        "Array.push()"
      ],
      "type": "bonfire",
      "challengeType": 5,
      "nameCn": "",
      "descriptionCn": [],
      "nameFr": "",
      "descriptionFr": [],
      "nameRu": "",
      "descriptionRu": [],
      "nameEs": "",
      "descriptionEs": [],
      "namePt": "",
      "descriptionPt": []
    },
    {
      "id": "ab31c21b530c0dafa9e241ee",
      "title": "Slasher Flick",
      "description": [
        "Return the remaining elements of an array after chopping off n elements from the head.",
        "The head meaning the beginning of the array, or the zeroth index",
        "Remember to use <a href=\"//github.com/FreeCodeCamp/freecodecamp/wiki/How-to-get-help-when-you-get-stuck\" target=\"_blank\">Read-Search-Ask</a> if you get stuck. Write your own code."
      ],
      "challengeSeed": [
        "function slasher(arr, howMany) {",
        "  // it doesn't always pay to be first",
        "  return arr;",
        "}",
        "",
        "slasher([1, 2, 3], 2);"
      ],
      "tests": [
        "assert.deepEqual(slasher([1, 2, 3], 2), [3], 'message: <code>slasher([1, 2, 3], 2)</code> should return <code>[3]</code>.');",
        "assert.deepEqual(slasher([1, 2, 3], 0), [1, 2, 3], 'message: <code>slasher([1, 2, 3], 0)</code> should return <code>[1, 2, 3]</code>.');",
        "assert.deepEqual(slasher([1, 2, 3], 9), [], 'message: <code>slasher([1, 2, 3], 9)</code> should return <code>[]</code>.');",
        "assert.deepEqual(slasher([1, 2, 3], 4), [], 'message: <code>slasher([1, 2, 3], 4)</code> should return <code>[]</code>.');"
      ],
      "MDNlinks": [
        "Array.slice()",
        "Array.splice()"
      ],
      "type": "bonfire",
      "challengeType": 5,
      "nameCn": "",
      "descriptionCn": [],
      "nameFr": "",
      "descriptionFr": [],
      "nameRu": "",
      "descriptionRu": [],
      "nameEs": "",
      "descriptionEs": [],
      "namePt": "",
      "descriptionPt": []
    },
    {
      "id": "af2170cad53daa0770fabdea",
      "title": "Mutations",
      "description": [
        "Return true if the string in the first element of the array contains all of the letters of the string in the second element of the array.",
        "For example, <code>[\"hello\", \"Hello\"]</code>, should return true because all of the letters in the second string are present in the first, ignoring case.",
        "The arguments <code>[\"hello\", \"hey\"]</code> should return false because the string \"hello\" does not contain a \"y\".",
        "Lastly, <code>[\"Alien\", \"line\"]</code>, should return true because all of the letters in \"line\" are present in \"Alien\".",
        "Remember to use <a href=\"//github.com/FreeCodeCamp/freecodecamp/wiki/How-to-get-help-when-you-get-stuck\" target=\"_blank\">Read-Search-Ask</a> if you get stuck. Write your own code."
      ],
      "challengeSeed": [
        "function mutation(arr) {",
        "  return arr;",
        "}",
        "",
        "mutation([\"hello\", \"hey\"]);"
      ],
      "tests": [
        "assert(mutation([\"hello\", \"hey\"]) === false, 'message: <code>mutation([\"hello\", \"hey\"])</code> should return false.');",
        "assert(mutation([\"hello\", \"Hello\"]) === true, 'message: <code>mutation([\"hello\", \"Hello\"])</code> should return true.');",
        "assert(mutation([\"zyxwvutsrqponmlkjihgfedcba\", \"qrstu\"]) === true, 'message: <code>mutation([\"zyxwvutsrqponmlkjihgfedcba\", \"qrstu\"])</code> should return true.');",
        "assert(mutation([\"Mary\", \"Army\"]) === true, 'message: <code>mutation([\"Mary\", \"Army\"])</code> should return true.');",
        "assert(mutation([\"Mary\", \"Aarmy\"]) === true, 'message: <code>mutation([\"Mary\", \"Aarmy\"])</code> should return true.');",
        "assert(mutation([\"Alien\", \"line\"]) === true, 'message: <code>mutation([\"Alien\", \"line\"])</code> should return true.');",
        "assert(mutation([\"floor\", \"for\"]) === true, 'message: <code>mutation([\"floor\", \"for\"])</code> should return true.');",
        "assert(mutation([\"hello\", \"neo\"]) === false, 'message: <code>mutation([\"hello\", \"neo\"])</code> should return false.');"
      ],
      "MDNlinks": [
        "Array.indexOf()"
      ],
      "type": "bonfire",
      "challengeType": 5,
      "nameCn": "",
      "descriptionCn": [],
      "nameFr": "",
      "descriptionFr": [],
      "nameRu": "",
      "descriptionRu": [],
      "nameEs": "",
      "descriptionEs": [],
      "namePt": "",
      "descriptionPt": []
    },
    {
      "id": "adf08ec01beb4f99fc7a68f2",
      "title": "Falsy Bouncer",
      "description": [
        "Remove all falsy values from an array.",
        "Falsy values in javascript are <code>false</code>, <code>null</code>, <code>0</code>, <code>\"\"</code>, <code>undefined</code>, and <code>NaN</code>.",
        "Remember to use <a href=\"//github.com/FreeCodeCamp/freecodecamp/wiki/How-to-get-help-when-you-get-stuck\" target=\"_blank\">Read-Search-Ask</a> if you get stuck. Write your own code."
      ],
      "challengeSeed": [
        "function bouncer(arr) {",
        "  // Don't show a false ID to this bouncer.",
        "  return arr;",
        "}",
        "",
        "bouncer([7, \"ate\", \"\", false, 9]);"
      ],
      "tests": [
        "assert.deepEqual(bouncer([7, \"ate\", \"\", false, 9]), [7, \"ate\", 9], 'message: <code>bouncer([7, \"ate\", \"\", false, 9])</code> should return <code>[7, \"ate\", 9]</code>.');",
        "assert.deepEqual(bouncer([\"a\", \"b\", \"c\"]), [\"a\", \"b\", \"c\"], 'message: <code>bouncer([\"a\", \"b\", \"c\"])</code> should return <code>[\"a\", \"b\", \"c\"]</code>.');",
        "assert.deepEqual(bouncer([false, null, 0, NaN, undefined, \"\"]), [], 'message: <code>bouncer([false, null, 0, NaN, undefined, \"\"])</code> should return <code>[]</code>.');"
      ],
      "MDNlinks": [
        "Boolean Objects",
        "Array.filter()"
      ],
      "type": "bonfire",
      "challengeType": 5,
      "nameCn": "",
      "descriptionCn": [],
      "nameFr": "",
      "descriptionFr": [],
      "nameRu": "",
      "descriptionRu": [],
      "nameEs": "",
      "descriptionEs": [],
      "namePt": "",
      "descriptionPt": []
    },
    {
      "id": "a39963a4c10bc8b4d4f06d7e",
      "title": "Seek and Destroy",
      "description": [
        "You will be provided with an initial array (the first argument in the destroyer function), followed by one or more arguments. Remove all elements from the initial array that are of the same value as these arguments.",
        "Remember to use <a href=\"//github.com/FreeCodeCamp/freecodecamp/wiki/How-to-get-help-when-you-get-stuck\" target=\"_blank\">Read-Search-Ask</a> if you get stuck. Write your own code."
      ],
      "challengeSeed": [
        "function destroyer(arr) {",
        "  // Remove all the values",
        "  return arr;",
        "}",
        "",
        "destroyer([1, 2, 3, 1, 2, 3], 2, 3);"
      ],
      "tests": [
        "assert.deepEqual(destroyer([1, 2, 3, 1, 2, 3], 2, 3), [1, 1], 'message: <code>destroyer([1, 2, 3, 1, 2, 3], 2, 3)</code> should return <code>[1, 1]</code>.');",
        "assert.deepEqual(destroyer([1, 2, 3, 5, 1, 2, 3], 2, 3), [1, 5, 1], 'message: <code>destroyer([1, 2, 3, 5, 1, 2, 3], 2, 3)</code> should return <code>[1, 5, 1]</code>.');",
        "assert.deepEqual(destroyer([3, 5, 1, 2, 2], 2, 3, 5), [1], 'message: <code>destroyer([3, 5, 1, 2, 2], 2, 3, 5)</code> should return <code>[1]</code>.');",
        "assert.deepEqual(destroyer([2, 3, 2, 3], 2, 3), [], 'message: <code>destroyer([2, 3, 2, 3], 2, 3)</code> should return <code>[]</code>.');",
        "assert.deepEqual(destroyer([\"tree\", \"hamburger\", 53], \"tree\", 53), [\"hamburger\"], 'message: <code>destroyer([\"tree\", \"hamburger\", 53], \"tree\", 53)</code> should return <code>[\"hamburger\"]</code>.');"
      ],
      "MDNlinks": [
        "Arguments object",
        "Array.filter()"
      ],
      "type": "bonfire",
      "challengeType": 5,
      "nameCn": "",
      "descriptionCn": [],
      "nameFr": "",
      "descriptionFr": [],
      "nameRu": "",
      "descriptionRu": [],
      "nameEs": "",
      "descriptionEs": [],
      "namePt": "",
      "descriptionPt": []
    },
    {
      "id": "a24c1a4622e3c05097f71d67",
      "title": "Where do I belong",
      "description": [
        "Return the lowest index at which a value (second argument) should be inserted into a sorted array (first argument).",
        "For example, where([1,2,3,4], 1.5) should return 1 because it is greater than 1 (0th index), but less than 2 (1st index).",
        "Remember to use <a href=\"//github.com/FreeCodeCamp/freecodecamp/wiki/How-to-get-help-when-you-get-stuck\" target=\"_blank\">Read-Search-Ask</a> if you get stuck. Write your own code."
      ],
      "challengeSeed": [
        "function where(arr, num) {",
        "  // Find my place in this sorted array.",
        "  return num;",
        "}",
        "",
        "where([40, 60], 50);"
      ],
      "MDNlinks": [
        "Array.sort()"
      ],
      "tests": [
        "assert(where([10, 20, 30, 40, 50], 35) === 3, 'message: <code>where([10, 20, 30, 40, 50], 35)</code> should return <code>3</code>.');",
        "assert(where([10, 20, 30, 40, 50], 30) === 2, 'message: <code>where([10, 20, 30, 40, 50], 30)</code> should return <code>2</code>.');",
        "assert(where([40, 60], 50) === 1, 'message: <code>where([40, 60,], 50)</code> should return <code>1</code>.');",
        "assert(where([5, 3, 20, 3], 3) === 0, 'message: <code>where([5, 3, 20, 3], 3)</code> should return <code>0</code>.');",
        "assert(where([2, 20, 10], 1) === 0, 'message: <code>where([2, 20, 10], 1)</code> should return <code>0</code>.');",
        "assert(where([2, 5, 10], 15) === 3, 'message: <code>where([2, 5, 10], 15)</code> should return <code>3</code>.');"
      ],
      "type": "bonfire",
      "challengeType": 5,
      "nameCn": "",
      "descriptionCn": [],
      "nameFr": "",
      "descriptionFr": [],
      "nameRu": "",
      "descriptionRu": [],
      "nameEs": "",
      "descriptionEs": [],
      "namePt": "",
      "descriptionPt": []
    }
  ]
}<|MERGE_RESOLUTION|>--- conflicted
+++ resolved
@@ -319,20 +319,12 @@
         "end(\"Bastian\", \"n\");"
       ],
       "tests": [
-<<<<<<< HEAD
         "assert(end(\"Bastian\", \"n\") === true, 'message: <code>end(\"Bastian\", \"n\")</code> should return true.');",
         "assert(end(\"Connor\", \"n\") === false, 'message: <code>end(\"Connor\", \"n\")</code> should return false.');",
-        "assert(end(\"Walking on water and developing software from a specification are easy if both are frozen.\", \"specification\") === false, 'message: <code>end(\"Walking on water and developing software from a specification are easy if both are frozen.\", \"specification\")</code> should return false.');",
+        "assert(end(\"Walking on water and developing software from a specification are easy if both are frozen\", \"specification\") === false, '<code>\"Walking on water and developing software from a specification are easy if both are frozen\"&#44; \"specification\"&#41;</code> should return false.');",
         "assert(end(\"He has to give me a new name\", \"name\") === true, 'message: <code>end(\"He has to give me a new name\", \"name\")</code> should return true.');",
         "assert(end(\"He has to give me a new name\", \"me\") === true, 'message: <code>end(\"He has to give me a new name\", \"me\")</code> should return true.');",
         "assert(end(\"If you want to save our world, you must hurry. We dont know how much longer we can withstand the nothing\", \"mountain\") === false, 'message: <code>end(\"If you want to save our world, you must hurry. We dont know how much longer we can withstand the nothing\", \"mountain\")</code> should return false.');"
-=======
-        "assert(end(\"Bastian\", \"n\") === true, '<code>\"Bastian\"&#44; \"n\"</code> should return true.');",
-        "assert(end(\"Connor\", \"n\") === false, '<code>\"Connor\"&#44; \"n\"</code> should return false.');",
-        "assert(end(\"Walking on water and developing software from a specification are easy if both are frozen\", \"specification\") === false, '<code>\"Walking on water and developing software from a specification are easy if both are frozen\"&#44; \"specification\"&#41;</code> should return false.');",
-        "assert(end(\"He has to give me a new name\", \"name\") === true, '<code>\"He has to give me a new name\"&#44; \"name\"</code> should return true.');",
-        "assert(end(\"If you want to save our world, you must hurry. We dont know how much longer we can withstand the nothing\", \"mountain\") === false, '<code>\"If you want to save our world&#44; you must hurry. We dont know how much longer we can withstand the nothing\", \"mountain\"</code> should return false.');"
->>>>>>> 0a455fcd
       ],
       "MDNlinks": [
         "String.substr()"
